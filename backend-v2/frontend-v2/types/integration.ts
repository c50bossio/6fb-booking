--- conflicted
+++ resolved
@@ -166,17 +166,6 @@
     type: IntegrationType.GOOGLE_MY_BUSINESS,
     name: 'google_my_business',
     displayName: 'Google My Business',
-<<<<<<< HEAD
-    description: 'Manage reviews and business listings on Google',
-    icon: 'BuildingStorefrontIcon',
-    color: '#34A853',
-    requiresOAuth: true,
-    features: [
-      'Review management',
-      'Business listing updates',
-      'Customer messaging',
-      'Performance insights'
-=======
     description: 'Manage your business profile, reviews, and local SEO presence',
     icon: 'BuildingStorefrontIcon',
     color: '#4285F4',
@@ -188,7 +177,6 @@
       'Local SEO optimization',
       'Performance analytics',
       'Customer insights'
->>>>>>> dc69725a
     ],
     helpUrl: 'https://support.bookedbarber.com/integrations/google-my-business'
   },
