'use client'

import { useState, useEffect } from 'react'
import { Button } from '@/components/ui/button'
import { Card, CardContent, CardHeader } from '@/components/ui/card'
import { LoadingButton, LoadingSpinner, ErrorDisplay } from '@/components/LoadingStates'
import Calendar from '@/components/Calendar'
import TimeSlots from '@/components/TimeSlots'
import {
  updateRecurringPattern,
  deleteRecurringPattern,
  generateAppointments,
  cancelRecurringSeries,
  modifySingleOccurrence,
  getUpcomingAppointments,
  type RecurringPattern,
  type AppointmentOccurrence
} from '@/lib/recurringApi'
import { formatDateForAPI, parseAPIDate } from '@/lib/timezone'

interface RecurringSeriesManagerProps {
  pattern: RecurringPattern
  onUpdate: () => void
  onClose: () => void
}

export default function RecurringSeriesManager({ pattern, onUpdate, onClose }: RecurringSeriesManagerProps) {
  const [activeTab, setActiveTab] = useState<'overview' | 'occurrences' | 'modify'>('overview')
  const [loading, setLoading] = useState(false)
  const [error, setError] = useState<string | null>(null)
  const [appointments, setAppointments] = useState<AppointmentOccurrence[]>([])
  const [selectedOccurrence, setSelectedOccurrence] = useState<AppointmentOccurrence | null>(null)
  const [showConfirmDialog, setShowConfirmDialog] = useState<'cancel' | 'delete' | null>(null)

  // Modification state
  const [modifyDate, setModifyDate] = useState<Date | null>(null)
  const [modifyTime, setModifyTime] = useState<string | null>(null)
  const [availableSlots, setAvailableSlots] = useState<any[]>([])

  // Fetch upcoming appointments
  useEffect(() => {
    fetchUpcomingAppointments()
  }, [pattern.id])

  const fetchUpcomingAppointments = async () => {
    try {
      setLoading(true)
      const data = await getUpcomingAppointments(pattern.id)
      setAppointments(data.appointments)
    } catch (err) {
      console.error('Failed to fetch appointments:', err)
      setError('Failed to load appointments')
    } finally {
      setLoading(false)
    }
  }

  const handleGenerateAppointments = async (previewOnly = false) => {
    try {
      setLoading(true)
      setError(null)
      const result = await generateAppointments(pattern.id, previewOnly)
      
      if (!previewOnly) {
        // Refresh appointments list
        await fetchUpcomingAppointments()
        // Show success message
        if (result.total_generated > 0) {
          alert(`Successfully generated ${result.total_generated} appointments!`)
        }
        if (result.total_conflicts > 0) {
          alert(`Note: ${result.total_conflicts} appointments had conflicts and need to be rescheduled.`)
        }
      } else {
        // Show preview
        setAppointments(result.appointments)
      }
    } catch (err: any) {
      console.error('Failed to generate appointments:', err)
      setError(err.message || 'Failed to generate appointments')
    } finally {
      setLoading(false)
    }
  }

  const handleCancelSeries = async (futureOnly: boolean) => {
    try {
      setLoading(true)
      setError(null)
      await cancelRecurringSeries(pattern.id, futureOnly)
      setShowConfirmDialog(null)
      onUpdate()
    } catch (err: any) {
      console.error('Failed to cancel series:', err)
      setError(err.message || 'Failed to cancel series')
    } finally {
      setLoading(false)
    }
  }

  const handleDeletePattern = async () => {
    try {
      setLoading(true)
      setError(null)
      await deleteRecurringPattern(pattern.id)
      setShowConfirmDialog(null)
      onUpdate()
    } catch (err: any) {
      console.error('Failed to delete pattern:', err)
      setError(err.message || 'Failed to delete pattern')
    } finally {
      setLoading(false)
    }
  }

  const handleModifyOccurrence = async () => {
    if (!selectedOccurrence || !modifyDate || !modifyTime) return

    try {
      setLoading(true)
      setError(null)
      await modifySingleOccurrence(
        selectedOccurrence.id,
        formatDateForAPI(modifyDate),
        modifyTime,
        null, // Keep same barber
        false // Not cancelling
      )
      
      // Reset modification state
      setSelectedOccurrence(null)
      setModifyDate(null)
      setModifyTime(null)
      
      // Refresh appointments
      await fetchUpcomingAppointments()
    } catch (err: any) {
      console.error('Failed to modify occurrence:', err)
      setError(err.message || 'Failed to modify occurrence')
    } finally {
      setLoading(false)
    }
  }

  const handleCancelOccurrence = async (appointmentId: number) => {
    try {
      setLoading(true)
      setError(null)
      await modifySingleOccurrence(
        appointmentId,
        null,
        null,
        null,
        true // Cancel this occurrence
      )
      
      // Refresh appointments
      await fetchUpcomingAppointments()
    } catch (err: any) {
      console.error('Failed to cancel occurrence:', err)
      setError(err.message || 'Failed to cancel occurrence')
    } finally {
      setLoading(false)
    }
  }

  const renderOverviewTab = () => (
    <div className="space-y-6">
      <div className="bg-gray-50 p-4 rounded-lg">
        <h3 className="font-medium mb-3">Pattern Details</h3>
        <dl className="space-y-2 text-sm">
          <div className="flex justify-between">
            <dt className="text-gray-600">Type:</dt>
            <dd className="font-medium capitalize">{pattern.pattern_type}</dd>
          </div>
          <div className="flex justify-between">
            <dt className="text-gray-600">Service:</dt>
            <dd className="font-medium">{pattern.service?.name || 'N/A'}</dd>
          </div>
          <div className="flex justify-between">
            <dt className="text-gray-600">Barber:</dt>
            <dd className="font-medium">{pattern.barber?.name || 'N/A'}</dd>
          </div>
          <div className="flex justify-between">
            <dt className="text-gray-600">Time:</dt>
            <dd className="font-medium">{pattern.preferred_time}</dd>
          </div>
          <div className="flex justify-between">
            <dt className="text-gray-600">Duration:</dt>
            <dd className="font-medium">{pattern.duration_minutes} minutes</dd>
          </div>
          <div className="flex justify-between">
            <dt className="text-gray-600">Start Date:</dt>
            <dd className="font-medium">{pattern.start_date}</dd>
          </div>
          <div className="flex justify-between">
            <dt className="text-gray-600">End Date:</dt>
            <dd className="font-medium">{pattern.end_date || 'Ongoing'}</dd>
          </div>
          <div className="flex justify-between">
            <dt className="text-gray-600">Status:</dt>
            <dd>
              <span className={`px-2 py-1 text-xs rounded-full ${
                pattern.is_active
                  ? 'bg-green-100 text-green-800'
                  : 'bg-gray-100 text-gray-800'
              }`}>
                {pattern.is_active ? 'Active' : 'Inactive'}
              </span>
            </dd>
          </div>
        </dl>
      </div>

      <div className="space-y-3">
        <h3 className="font-medium">Quick Actions</h3>
        
        <Button
          onClick={() => handleGenerateAppointments(false)}
          className="w-full"
          disabled={!pattern.is_active}
        >
          <svg className="w-4 h-4 mr-2" fill="none" stroke="currentColor" viewBox="0 0 24 24">
            <path strokeLinecap="round" strokeLinejoin="round" strokeWidth={2} d="M12 4v16m8-8H4" />
          </svg>
          Generate Appointments
        </Button>

        <Button
          variant="outline"
          onClick={() => handleGenerateAppointments(true)}
          className="w-full"
        >
          <svg className="w-4 h-4 mr-2" fill="none" stroke="currentColor" viewBox="0 0 24 24">
            <path strokeLinecap="round" strokeLinejoin="round" strokeWidth={2} d="M15 12a3 3 0 11-6 0 3 3 0 016 0z" />
            <path strokeLinecap="round" strokeLinejoin="round" strokeWidth={2} d="M2.458 12C3.732 7.943 7.523 5 12 5c4.478 0 8.268 2.943 9.542 7-1.274 4.057-5.064 7-9.542 7-4.477 0-8.268-2.943-9.542-7z" />
          </svg>
          Preview Next Appointments
        </Button>

        <Button
          variant="outline"
          onClick={() => setActiveTab('modify')}
          className="w-full"
        >
          <svg className="w-4 h-4 mr-2" fill="none" stroke="currentColor" viewBox="0 0 24 24">
            <path strokeLinecap="round" strokeLinejoin="round" strokeWidth={2} d="M11 5H6a2 2 0 00-2 2v11a2 2 0 002 2h11a2 2 0 002-2v-5m-1.414-9.414a2 2 0 112.828 2.828L11.828 15H9v-2.828l8.586-8.586z" />
          </svg>
          Modify Pattern
        </Button>

        <div className="pt-3 space-y-2 border-t">
          <Button
            variant="outline"
            onClick={() => setShowConfirmDialog('cancel')}
            className="w-full text-yellow-600 border-yellow-600 hover:bg-yellow-50"
          >
            Cancel Future Appointments
          </Button>
          
          <Button
            variant="outline"
            onClick={() => setShowConfirmDialog('delete')}
            className="w-full text-red-600 border-red-600 hover:bg-red-50"
          >
            Delete Pattern
          </Button>
        </div>
      </div>
    </div>
  )

  const renderOccurrencesTab = () => (
    <div className="space-y-4">
      <div className="flex justify-between items-center mb-4">
        <h3 className="font-medium">Upcoming Appointments</h3>
        <Button
          size="sm"
          onClick={() => fetchUpcomingAppointments()}
        >
          Refresh
        </Button>
      </div>

      {loading ? (
        <LoadingSpinner />
      ) : appointments.length === 0 ? (
        <div className="text-center py-8 text-gray-500">
          <p>No upcoming appointments found.</p>
          <Button
            className="mt-4"
            onClick={() => handleGenerateAppointments(false)}
          >
            Generate Appointments
          </Button>
        </div>
      ) : (
        <div className="space-y-3">
          {appointments.map((apt) => (
            <div
              key={apt.id}
              className="flex items-center justify-between p-4 bg-white border rounded-lg hover:shadow-sm transition-shadow"
            >
              <div>
                <div className="font-medium">
                  {new Date(apt.start_time).toLocaleDateString()}
                </div>
                <div className="text-sm text-gray-600">
                  {new Date(apt.start_time).toLocaleTimeString([], { 
                    hour: '2-digit', 
                    minute: '2-digit' 
                  })}
                  {' - '}
                  {new Date(apt.end_time).toLocaleTimeString([], { 
                    hour: '2-digit', 
                    minute: '2-digit' 
                  })}
                </div>
                <div className="text-xs text-gray-500 mt-1">
                  {apt.service?.name} with {apt.barber?.name}
                </div>
              </div>
              
              <div className="flex items-center gap-2">
                <span className={`px-2 py-1 text-xs rounded-full ${
                  apt.status === 'confirmed'
                    ? 'bg-green-100 text-green-800'
                    : apt.status === 'cancelled'
                    ? 'bg-red-100 text-red-800'
                    : apt.status === 'completed'
                    ? 'bg-gray-100 text-gray-800'
                    : 'bg-yellow-100 text-yellow-800'
                }`}>
                  {apt.status}
                </span>
                
                {apt.status === 'confirmed' && (
                  <div className="flex gap-1">
                    <Button
                      size="sm"
                      variant="outline"
                      onClick={() => {
                        setSelectedOccurrence(apt)
                        setActiveTab('modify')
                      }}
                    >
                      Reschedule
                    </Button>
                    <Button
                      size="sm"
                      variant="outline"
                      onClick={() => handleCancelOccurrence(apt.id)}
                      className="text-red-600 border-red-600 hover:bg-red-50"
                    >
                      Cancel
                    </Button>
                  </div>
                )}
              </div>
            </div>
          ))}
        </div>
      )}
    </div>
  )

  const renderModifyTab = () => (
    <div className="space-y-6">
      {selectedOccurrence ? (
        <>
          <div className="bg-blue-50 p-4 rounded-lg">
            <h3 className="font-medium text-blue-900 mb-2">
              Rescheduling Single Occurrence
            </h3>
            <p className="text-sm text-blue-700">
              Original: {new Date(selectedOccurrence.start_time).toLocaleDateString()}{' '}
              at {new Date(selectedOccurrence.start_time).toLocaleTimeString([], { 
                hour: '2-digit', 
                minute: '2-digit' 
              })}
            </p>
          </div>

          <div>
            <h4 className="font-medium mb-3">Select New Date</h4>
            <Calendar
<<<<<<< HEAD
              selected={modifyDate}
              onSelect={(date) => setModifyDate(date || null)}
=======
              mode="single"
              selected={modifyDate}
              onSelect={setModifyDate}
>>>>>>> dc69725a
            />
          </div>

          {modifyDate && (
            <div>
              <h4 className="font-medium mb-3">Select New Time</h4>
              <TimeSlots
                slots={availableSlots}
                selectedTime={modifyTime}
                onTimeSelect={setModifyTime}
              />
            </div>
          )}

          <div className="flex gap-3">
            <Button
              variant="outline"
              onClick={() => {
                setSelectedOccurrence(null)
                setModifyDate(null)
                setModifyTime(null)
              }}
              className="flex-1"
            >
              Cancel
            </Button>
            <LoadingButton
              loading={loading}
              onClick={handleModifyOccurrence}
              disabled={!modifyDate || !modifyTime}
              className="flex-1"
            >
              Confirm Reschedule
            </LoadingButton>
          </div>
        </>
      ) : (
        <div className="text-center py-8 text-gray-500">
          <p>Select an appointment from the Occurrences tab to reschedule it.</p>
          <Button
            className="mt-4"
            onClick={() => setActiveTab('occurrences')}
          >
            View Occurrences
          </Button>
        </div>
      )}
    </div>
  )

  return (
    <>
      <Card>
        <CardHeader>
          <div className="flex items-center justify-between">
            <h2 className="text-xl font-semibold">Manage Recurring Series</h2>
            <Button
              variant="outline"
              size="sm"
              onClick={onClose}
            >
              <svg className="w-4 h-4" fill="none" stroke="currentColor" viewBox="0 0 24 24">
                <path strokeLinecap="round" strokeLinejoin="round" strokeWidth={2} d="M6 18L18 6M6 6l12 12" />
              </svg>
            </Button>
          </div>
          
          {/* Tabs */}
          <div className="flex gap-4 mt-4 border-b">
            <button
              onClick={() => setActiveTab('overview')}
              className={`pb-2 px-1 text-sm font-medium transition-colors border-b-2 ${
                activeTab === 'overview'
                  ? 'text-teal-600 border-teal-600'
                  : 'text-gray-600 border-transparent hover:text-gray-900'
              }`}
            >
              Overview
            </button>
            <button
              onClick={() => setActiveTab('occurrences')}
              className={`pb-2 px-1 text-sm font-medium transition-colors border-b-2 ${
                activeTab === 'occurrences'
                  ? 'text-teal-600 border-teal-600'
                  : 'text-gray-600 border-transparent hover:text-gray-900'
              }`}
            >
              Occurrences
            </button>
            <button
              onClick={() => setActiveTab('modify')}
              className={`pb-2 px-1 text-sm font-medium transition-colors border-b-2 ${
                activeTab === 'modify'
                  ? 'text-teal-600 border-teal-600'
                  : 'text-gray-600 border-transparent hover:text-gray-900'
              }`}
            >
              Modify
            </button>
          </div>
        </CardHeader>
        
        <CardContent>
          {error && (
            <ErrorDisplay
              error={error}
              onRetry={() => setError(null)}
            />
          )}

          {activeTab === 'overview' && renderOverviewTab()}
          {activeTab === 'occurrences' && renderOccurrencesTab()}
          {activeTab === 'modify' && renderModifyTab()}
        </CardContent>
      </Card>

      {/* Confirmation Dialogs */}
      {showConfirmDialog === 'cancel' && (
        <div className="fixed inset-0 bg-black bg-opacity-50 flex items-center justify-center z-50">
          <Card className="max-w-md">
            <CardHeader>
              <h3 className="text-lg font-semibold">Cancel Recurring Series</h3>
            </CardHeader>
            <CardContent>
              <p className="text-gray-600 mb-4">
                Do you want to cancel all future appointments or just stop creating new ones?
              </p>
              <div className="flex gap-3">
                <Button
                  variant="outline"
                  onClick={() => setShowConfirmDialog(null)}
                  className="flex-1"
                >
                  Cancel
                </Button>
                <LoadingButton
                  loading={loading}
                  onClick={() => handleCancelSeries(true)}
                  className="flex-1 bg-yellow-600 hover:bg-yellow-700"
                >
                  Cancel Future Only
                </LoadingButton>
                <LoadingButton
                  loading={loading}
                  onClick={() => handleCancelSeries(false)}
                  className="flex-1 bg-red-600 hover:bg-red-700"
                >
                  Cancel All
                </LoadingButton>
              </div>
            </CardContent>
          </Card>
        </div>
      )}

      {showConfirmDialog === 'delete' && (
        <div className="fixed inset-0 bg-black bg-opacity-50 flex items-center justify-center z-50">
          <Card className="max-w-md">
            <CardHeader>
              <h3 className="text-lg font-semibold">Delete Recurring Pattern</h3>
            </CardHeader>
            <CardContent>
              <p className="text-gray-600 mb-4">
                Are you sure you want to delete this recurring pattern? This will deactivate the pattern
                but existing appointments will remain.
              </p>
              <div className="flex gap-3">
                <Button
                  variant="outline"
                  onClick={() => setShowConfirmDialog(null)}
                  className="flex-1"
                >
                  Cancel
                </Button>
                <LoadingButton
                  loading={loading}
                  onClick={handleDeletePattern}
                  className="flex-1 bg-red-600 hover:bg-red-700"
                >
                  Delete Pattern
                </LoadingButton>
              </div>
            </CardContent>
          </Card>
        </div>
      )}
    </>
  )
}<|MERGE_RESOLUTION|>--- conflicted
+++ resolved
@@ -384,14 +384,9 @@
           <div>
             <h4 className="font-medium mb-3">Select New Date</h4>
             <Calendar
-<<<<<<< HEAD
-              selected={modifyDate}
-              onSelect={(date) => setModifyDate(date || null)}
-=======
               mode="single"
               selected={modifyDate}
               onSelect={setModifyDate}
->>>>>>> dc69725a
             />
           </div>
 
