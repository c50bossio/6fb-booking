'use client'

import React, { forwardRef, useId } from 'react'
import { Label } from '@/components/ui/label'
import { Input } from '@/components/ui/input'
import { Textarea } from '@/components/ui/textarea'
<<<<<<< HEAD
import { Select } from '@/components/ui/select'
=======
import { Select as UISelect } from '@/components/ui/select'
>>>>>>> dc69725a
import { Checkbox } from '@/components/ui/checkbox'
import { RadioGroup, RadioGroupItem } from '@/components/ui/radio-group'
import { cn } from '@/lib/utils'
import { Info, AlertCircle } from 'lucide-react'

// Accessible form field wrapper
interface AccessibleFieldProps {
  label: string
  error?: string
  hint?: string
  required?: boolean
  children: React.ReactElement
  className?: string
}

export const AccessibleField = forwardRef<HTMLDivElement, AccessibleFieldProps>(
  ({ label, error, hint, required, children, className }, ref) => {
    const fieldId = useId()
    const errorId = `${fieldId}-error`
    const hintId = `${fieldId}-hint`

    // Clone child element with accessibility props
    const accessibleChild = React.cloneElement(children, {
      id: fieldId,
      'aria-invalid': !!error,
      'aria-describedby': [
        error && errorId,
        hint && hintId,
      ].filter(Boolean).join(' ') || undefined,
      'aria-required': required,
    })

    return (
      <div ref={ref} className={cn('space-y-2', className)}>
        <Label htmlFor={fieldId} className="flex items-center gap-1">
          {label}
          {required && <span className="text-destructive" aria-label="required">*</span>}
        </Label>
        
        {hint && (
          <p id={hintId} className="text-sm text-muted-foreground flex items-start gap-1">
            <Info className="h-4 w-4 mt-0.5 flex-shrink-0" />
            {hint}
          </p>
        )}
        
        {accessibleChild}
        
        {error && (
          <p id={errorId} role="alert" className="text-sm text-destructive flex items-start gap-1">
            <AlertCircle className="h-4 w-4 mt-0.5 flex-shrink-0" />
            {error}
          </p>
        )}
      </div>
    )
  }
)

AccessibleField.displayName = 'AccessibleField'

// Accessible input with enhanced features
interface AccessibleInputProps extends React.InputHTMLAttributes<HTMLInputElement> {
  label: string
  error?: string
  hint?: string
  icon?: React.ReactNode
}

export const AccessibleInput = forwardRef<HTMLInputElement, AccessibleInputProps>(
  ({ label, error, hint, required, icon, className, size, ...props }, ref) => {
    return (
      <AccessibleField label={label} error={error} hint={hint} required={required}>
        <div className="relative">
          {icon && (
            <div className="absolute left-3 top-1/2 -translate-y-1/2 text-muted-foreground">
              {icon}
            </div>
          )}
          <Input
            ref={ref}
            className={cn(icon && 'pl-10', className)}
            {...props}
          />
        </div>
      </AccessibleField>
    )
  }
)

AccessibleInput.displayName = 'AccessibleInput'

// Accessible textarea
interface AccessibleTextareaProps extends React.TextareaHTMLAttributes<HTMLTextAreaElement> {
  label: string
  error?: string
  hint?: string
  showCharCount?: boolean
  maxCharacters?: number
}

export const AccessibleTextarea = forwardRef<HTMLTextAreaElement, AccessibleTextareaProps>(
  ({ label, error, hint, required, showCharCount, maxCharacters, value, className, ...props }, ref) => {
    const charCount = String(value || '').length
    const charCountId = useId()

    return (
      <AccessibleField label={label} error={error} hint={hint} required={required}>
        <div className="space-y-1">
          <Textarea
            ref={ref}
            value={value}
            className={className}
            aria-describedby={showCharCount ? charCountId : undefined}
            {...props}
          />
          {showCharCount && (
            <p id={charCountId} className="text-xs text-muted-foreground text-right">
              {charCount}
              {maxCharacters && ` / ${maxCharacters}`}
              {maxCharacters && charCount > maxCharacters && (
                <span className="text-destructive ml-1" role="alert">
                  (exceeds limit)
                </span>
              )}
            </p>
          )}
        </div>
      </AccessibleField>
    )
  }
)

AccessibleTextarea.displayName = 'AccessibleTextarea'

// Accessible select
interface AccessibleSelectProps {
  label: string
  error?: string
  hint?: string
  required?: boolean
  placeholder?: string
  value?: string
  onChange?: (value: string | string[] | null) => void
  options: Array<{ value: string; label: string; disabled?: boolean }>
  className?: string
}

export const AccessibleSelect = forwardRef<HTMLDivElement, AccessibleSelectProps>(
<<<<<<< HEAD
  ({ label, error, hint, required, placeholder, value, onChange, options, className }, ref) => {
    return (
      <AccessibleField label={label} error={error} hint={hint} required={required}>
        <Select
          ref={ref}
          value={value}
          onChange={onChange}
          options={options}
          placeholder={placeholder}
          className={className}
          error={error}
=======
  ({ label, error, hint, required, placeholder, value, onValueChange, options, className }, ref) => {
    return (
      <AccessibleField label={label} error={error} hint={hint} required={required}>
        <UISelect
          ref={ref}
          value={value}
          onChange={(val) => onValueChange?.(val as string)}
          options={options}
          placeholder={placeholder}
          className={className}
>>>>>>> dc69725a
        />
      </AccessibleField>
    )
  }
)

AccessibleSelect.displayName = 'AccessibleSelect'

// Accessible checkbox group
interface AccessibleCheckboxGroupProps {
  label: string
  error?: string
  hint?: string
  required?: boolean
  options: Array<{
    value: string
    label: string
    disabled?: boolean
    hint?: string
  }>
  value: string[]
  onChange: (value: string[]) => void
  className?: string
}

export function AccessibleCheckboxGroup({
  label,
  error,
  hint,
  required,
  options,
  value,
  onChange,
  className,
}: AccessibleCheckboxGroupProps) {
  const groupId = useId()

  const handleChange = (optionValue: string, checked: boolean) => {
    if (checked) {
      onChange([...value, optionValue])
    } else {
      onChange(value.filter(v => v !== optionValue))
    }
  }

  return (
    <fieldset className={cn('space-y-3', className)}>
      <legend className="text-sm font-medium flex items-center gap-1">
        {label}
        {required && <span className="text-destructive" aria-label="required">*</span>}
      </legend>
      
      {hint && (
        <p className="text-sm text-muted-foreground flex items-start gap-1">
          <Info className="h-4 w-4 mt-0.5 flex-shrink-0" />
          {hint}
        </p>
      )}
      
      <div className="space-y-2" role="group" aria-describedby={error ? `${groupId}-error` : undefined}>
        {options.map((option) => {
          const optionId = `${groupId}-${option.value}`
          const hintId = `${optionId}-hint`
          
          return (
            <div key={option.value} className="flex items-start space-x-2">
              <Checkbox
                id={optionId}
                checked={value.includes(option.value)}
                onCheckedChange={(checked) => handleChange(option.value, !!checked)}
                disabled={option.disabled}
                aria-describedby={option.hint ? hintId : undefined}
              />
              <div className="space-y-1">
                <Label
                  htmlFor={optionId}
                  className={cn(
                    'text-sm font-normal cursor-pointer',
                    option.disabled && 'text-muted-foreground cursor-not-allowed'
                  )}
                >
                  {option.label}
                </Label>
                {option.hint && (
                  <p id={hintId} className="text-xs text-muted-foreground">
                    {option.hint}
                  </p>
                )}
              </div>
            </div>
          )
        })}
      </div>
      
      {error && (
        <p id={`${groupId}-error`} role="alert" className="text-sm text-destructive flex items-start gap-1">
          <AlertCircle className="h-4 w-4 mt-0.5 flex-shrink-0" />
          {error}
        </p>
      )}
    </fieldset>
  )
}

// Accessible radio group
interface AccessibleRadioGroupProps {
  label: string
  error?: string
  hint?: string
  required?: boolean
  options: Array<{
    value: string
    label: string
    disabled?: boolean
    hint?: string
  }>
  value?: string
  onChange: (value: string) => void
  className?: string
}

export function AccessibleRadioGroup({
  label,
  error,
  hint,
  required,
  options,
  value,
  onChange,
  className,
}: AccessibleRadioGroupProps) {
  const groupId = useId()

  return (
    <fieldset className={cn('space-y-3', className)}>
      <legend className="text-sm font-medium flex items-center gap-1">
        {label}
        {required && <span className="text-destructive" aria-label="required">*</span>}
      </legend>
      
      {hint && (
        <p className="text-sm text-muted-foreground flex items-start gap-1">
          <Info className="h-4 w-4 mt-0.5 flex-shrink-0" />
          {hint}
        </p>
      )}
      
      <RadioGroup
        value={value}
        onValueChange={onChange}
        aria-describedby={error ? `${groupId}-error` : undefined}
        aria-required={required}
      >
        {options.map((option) => {
          const optionId = `${groupId}-${option.value}`
          const hintId = `${optionId}-hint`
          
          return (
            <div key={option.value} className="flex items-start space-x-2">
              <RadioGroupItem
                id={optionId}
                value={option.value}
                disabled={option.disabled}
                aria-describedby={option.hint ? hintId : undefined}
              />
              <div className="space-y-1">
                <Label
                  htmlFor={optionId}
                  className={cn(
                    'text-sm font-normal cursor-pointer',
                    option.disabled && 'text-muted-foreground cursor-not-allowed'
                  )}
                >
                  {option.label}
                </Label>
                {option.hint && (
                  <p id={hintId} className="text-xs text-muted-foreground">
                    {option.hint}
                  </p>
                )}
              </div>
            </div>
          )
        })}
      </RadioGroup>
      
      {error && (
        <p id={`${groupId}-error`} role="alert" className="text-sm text-destructive flex items-start gap-1">
          <AlertCircle className="h-4 w-4 mt-0.5 flex-shrink-0" />
          {error}
        </p>
      )}
    </fieldset>
  )
}

// Form section for grouping related fields
interface FormSectionProps {
  title: string
  description?: string
  children: React.ReactNode
  className?: string
}

export function FormSection({ title, description, children, className }: FormSectionProps) {
  return (
    <section className={cn('space-y-4', className)}>
      <div>
        <h3 className="text-lg font-medium">{title}</h3>
        {description && (
          <p className="text-sm text-muted-foreground mt-1">{description}</p>
        )}
      </div>
      {children}
    </section>
  )
}<|MERGE_RESOLUTION|>--- conflicted
+++ resolved
@@ -4,11 +4,7 @@
 import { Label } from '@/components/ui/label'
 import { Input } from '@/components/ui/input'
 import { Textarea } from '@/components/ui/textarea'
-<<<<<<< HEAD
-import { Select } from '@/components/ui/select'
-=======
 import { Select as UISelect } from '@/components/ui/select'
->>>>>>> dc69725a
 import { Checkbox } from '@/components/ui/checkbox'
 import { RadioGroup, RadioGroupItem } from '@/components/ui/radio-group'
 import { cn } from '@/lib/utils'
@@ -152,25 +148,12 @@
   required?: boolean
   placeholder?: string
   value?: string
-  onChange?: (value: string | string[] | null) => void
+  onValueChange?: (value: string) => void
   options: Array<{ value: string; label: string; disabled?: boolean }>
   className?: string
 }
 
 export const AccessibleSelect = forwardRef<HTMLDivElement, AccessibleSelectProps>(
-<<<<<<< HEAD
-  ({ label, error, hint, required, placeholder, value, onChange, options, className }, ref) => {
-    return (
-      <AccessibleField label={label} error={error} hint={hint} required={required}>
-        <Select
-          ref={ref}
-          value={value}
-          onChange={onChange}
-          options={options}
-          placeholder={placeholder}
-          className={className}
-          error={error}
-=======
   ({ label, error, hint, required, placeholder, value, onValueChange, options, className }, ref) => {
     return (
       <AccessibleField label={label} error={error} hint={hint} required={required}>
@@ -181,7 +164,6 @@
           options={options}
           placeholder={placeholder}
           className={className}
->>>>>>> dc69725a
         />
       </AccessibleField>
     )
