--- conflicted
+++ resolved
@@ -10,10 +10,7 @@
 import { Button } from '@/components/ui/button'
 import { Card, CardContent, CardHeader, CardTitle } from '@/components/ui/card'
 import { Calendar, Clock, User, Trash2, Edit, RotateCcw } from 'lucide-react'
-<<<<<<< HEAD
-=======
 import { apiRequest } from '@/lib/api-client-sentry'
->>>>>>> dc69725a
 import { toast } from '@/hooks/use-toast'
 
 interface Appointment {
@@ -42,11 +39,7 @@
         description: `Deleted appointment for ${appointment.client_name}`
       })
 
-<<<<<<< HEAD
-      await fetch(`/api/v1/appointments/${appointment.id}`, {
-=======
       await apiRequest(`/api/v2/appointments/${appointment.id}`, {
->>>>>>> dc69725a
         method: 'DELETE'
       })
 
@@ -91,19 +84,12 @@
         description: `Rescheduled ${appointment.client_name} to ${newTime.toLocaleTimeString()}`
       })
 
-<<<<<<< HEAD
-      await fetch(`/api/v1/appointments/${appointment.id}`, {
-=======
       await apiRequest(`/api/v2/appointments/${appointment.id}`, {
->>>>>>> dc69725a
         method: 'PUT',
-        headers: {
-          'Content-Type': 'application/json',
-        },
-        body: JSON.stringify({
+        data: {
           appointment_time: newTime.toISOString(),
           end_time: newEndTime.toISOString()
-        })
+        }
       })
 
       toast({
@@ -131,16 +117,9 @@
         description: `Cancelled appointment for ${appointment.client_name}`
       })
 
-<<<<<<< HEAD
-      await fetch(`/api/v1/appointments/${appointment.id}/status`, {
-=======
       await apiRequest(`/api/v2/appointments/${appointment.id}/status`, {
->>>>>>> dc69725a
         method: 'PUT',
-        headers: {
-          'Content-Type': 'application/json',
-        },
-        body: JSON.stringify({ status: 'cancelled' })
+        data: { status: 'cancelled' }
       })
 
       toast({
@@ -233,15 +212,10 @@
 
   const fetchAppointments = async () => {
     try {
-<<<<<<< HEAD
-      const response = await fetch('/api/v1/appointments', {
-=======
       const response = await apiRequest('/api/v2/appointments', {
->>>>>>> dc69725a
         method: 'GET'
       })
-      const data = await response.json()
-      setAppointments(data.data || [])
+      setAppointments(response.data || [])
     } catch (error) {
       toast({
         title: 'Error',
