/**
 * Cache Performance Indicator Component
 * 
 * Shows real-time cache performance metrics for development and debugging.
 * Only visible in development mode or when explicitly enabled.
 */

'use client'

import { useState, useEffect } from 'react'
import { useCachePerformance } from '@/hooks/useTimeSlotsCache'

interface CachePerformanceIndicatorProps {
  show?: boolean
  position?: 'top-left' | 'top-right' | 'bottom-left' | 'bottom-right'
  compact?: boolean
}

export default function CachePerformanceIndicator({
  show = process.env.NODE_ENV === 'development',
  position = 'top-right',
  compact = true
}: CachePerformanceIndicatorProps) {
  const { currentMetrics, cacheEfficiency, averageHitRate } = useCachePerformance()
  const [isVisible, setIsVisible] = useState(show)
  const [isExpanded, setIsExpanded] = useState(false)

  // Hide in production unless explicitly shown
  if (!show && process.env.NODE_ENV === 'production') {
    return null
  }

  const positionClasses = {
    'top-left': 'top-4 left-4',
    'top-right': 'top-4 right-4',
    'bottom-left': 'bottom-4 left-4',
    'bottom-right': 'bottom-4 right-4'
  }

  const efficiencyColors = {
    good: 'text-green-600 bg-green-50 border-green-200',
    moderate: 'text-yellow-600 bg-yellow-50 border-yellow-200',
    poor: 'text-red-600 bg-red-50 border-red-200'
  }

  if (!isVisible) {
    return (
      <button
        onClick={() => setIsVisible(true)}
        className={`fixed ${positionClasses[position]} z-50 w-8 h-8 bg-gray-800 text-white rounded-full flex items-center justify-center text-xs font-mono hover:bg-gray-700 transition-colors`}
        title="Show cache performance"
      >
        📊
      </button>
    )
  }

  return (
    <div className={`fixed ${positionClasses[position]} z-50 font-mono text-xs`}>
      <div 
        className={`bg-white dark:bg-gray-800 border border-gray-200 dark:border-gray-700 rounded-lg shadow-lg transition-all duration-200 ${
          isExpanded ? 'w-64' : compact ? 'w-32' : 'w-48'
        }`}
      >
        {/* Header */}
        <div className="px-2 py-1 border-b border-gray-200 dark:border-gray-700 flex items-center justify-between">
          <span className="font-semibold text-gray-700 dark:text-gray-300">
            {compact ? 'Cache' : 'Cache Performance'}
          </span>
          <div className="flex items-center gap-1">
            <button
              onClick={() => setIsExpanded(!isExpanded)}
              className="text-gray-500 hover:text-gray-700 dark:text-gray-400 dark:hover:text-gray-200"
              title={isExpanded ? 'Collapse' : 'Expand'}
            >
              {isExpanded ? '−' : '+'}
            </button>
            <button
              onClick={() => setIsVisible(false)}
              className="text-gray-500 hover:text-gray-700 dark:text-gray-400 dark:hover:text-gray-200"
              title="Hide"
            >
              ×
            </button>
          </div>
        </div>

        {/* Metrics */}
        <div className="p-2 space-y-1">
          {/* Hit Rate - Always visible */}
          <div className="flex justify-between items-center">
            <span className="text-gray-600 dark:text-gray-400">Hit Rate:</span>
<<<<<<< HEAD
            <span className={`px-1 rounded text-xs font-semibold ${efficiencyColors[cacheEfficiency as keyof typeof efficiencyColors]}`}>
=======
            <span className={`px-1 rounded text-xs font-semibold ${efficiencyColors[cacheEfficiency as keyof typeof efficiencyColors] || efficiencyColors.moderate}`}>
>>>>>>> 42a7cf25
              {Math.round(currentMetrics.hitRate * 100)}%
            </span>
          </div>

          {/* Cache Size */}
          <div className="flex justify-between items-center">
            <span className="text-gray-600 dark:text-gray-400">Entries:</span>
            <span className="text-gray-900 dark:text-gray-100">
              {currentMetrics.size}
            </span>
          </div>

          {/* Fresh vs Stale (compact mode) */}
          {!isExpanded && (
            <div className="flex justify-between items-center">
              <span className="text-gray-600 dark:text-gray-400">Fresh:</span>
              <span className="text-gray-900 dark:text-gray-100">
                {currentMetrics.freshEntries}/{currentMetrics.size}
              </span>
            </div>
          )}

          {/* Expanded metrics */}
          {isExpanded && (
            <>
              <div className="flex justify-between items-center">
                <span className="text-gray-600 dark:text-gray-400">Fresh:</span>
                <span className="text-green-600 dark:text-green-400">
                  {currentMetrics.freshEntries}
                </span>
              </div>

              <div className="flex justify-between items-center">
                <span className="text-gray-600 dark:text-gray-400">Stale:</span>
                <span className="text-orange-600 dark:text-orange-400">
                  {currentMetrics.staleEntries}
                </span>
              </div>

              <div className="flex justify-between items-center">
                <span className="text-gray-600 dark:text-gray-400">Avg Age:</span>
                <span className="text-gray-900 dark:text-gray-100">
                  {currentMetrics.avgAge}s
                </span>
              </div>

              <div className="flex justify-between items-center">
                <span className="text-gray-600 dark:text-gray-400">Avg Hit:</span>
                <span className="text-gray-900 dark:text-gray-100">
                  {averageHitRate}%
                </span>
              </div>

              {/* Efficiency indicator */}
              <div className="pt-1 border-t border-gray-200 dark:border-gray-700">
                <div className="flex justify-between items-center">
                  <span className="text-gray-600 dark:text-gray-400">Status:</span>
<<<<<<< HEAD
                  <span className={`px-1 rounded text-xs capitalize ${efficiencyColors[cacheEfficiency as keyof typeof efficiencyColors]}`}>
=======
                  <span className={`px-1 rounded text-xs capitalize ${efficiencyColors[cacheEfficiency as keyof typeof efficiencyColors] || efficiencyColors.moderate}`}>
>>>>>>> 42a7cf25
                    {cacheEfficiency}
                  </span>
                </div>
              </div>
            </>
          )}
        </div>

        {/* Performance indicator bar */}
        <div className="px-2 pb-2">
          <div className="w-full bg-gray-200 dark:bg-gray-600 rounded-full h-1">
            <div 
              className={`h-1 rounded-full transition-all duration-300 ${
                cacheEfficiency === 'good' ? 'bg-green-500' :
                cacheEfficiency === 'moderate' ? 'bg-yellow-500' : 'bg-red-500'
              }`}
              style={{ width: `${Math.round(currentMetrics.hitRate * 100)}%` }}
            />
          </div>
        </div>
      </div>
    </div>
  )
}

/**
 * Cache Debug Panel - More detailed view for debugging
 */
export function CacheDebugPanel({ 
  isOpen, 
  onClose 
}: { 
  isOpen: boolean
  onClose: () => void 
}) {
  const { currentMetrics, performanceLog, cacheEfficiency } = useCachePerformance()

  if (!isOpen) return null

  return (
    <div className="fixed inset-0 bg-black bg-opacity-50 z-50 flex items-center justify-center p-4">
      <div className="bg-white dark:bg-gray-800 rounded-lg shadow-xl max-w-2xl w-full max-h-[80vh] overflow-hidden">
        {/* Header */}
        <div className="px-6 py-4 border-b border-gray-200 dark:border-gray-700 flex items-center justify-between">
          <h2 className="text-lg font-semibold text-gray-900 dark:text-gray-100">
            Cache Performance Analytics
          </h2>
          <button
            onClick={onClose}
            className="text-gray-500 hover:text-gray-700 dark:text-gray-400 dark:hover:text-gray-200"
          >
            <svg className="w-6 h-6" fill="none" stroke="currentColor" viewBox="0 0 24 24">
              <path strokeLinecap="round" strokeLinejoin="round" strokeWidth={2} d="M6 18L18 6M6 6l12 12" />
            </svg>
          </button>
        </div>

        {/* Content */}
        <div className="p-6 overflow-y-auto max-h-[calc(80vh-80px)]">
          {/* Current Metrics */}
          <div className="grid grid-cols-2 md:grid-cols-4 gap-4 mb-6">
            <div className="text-center p-3 bg-gray-50 dark:bg-gray-700 rounded-lg">
              <div className="text-2xl font-bold text-gray-900 dark:text-gray-100">
                {Math.round(currentMetrics.hitRate * 100)}%
              </div>
              <div className="text-sm text-gray-600 dark:text-gray-400">Hit Rate</div>
            </div>
            
            <div className="text-center p-3 bg-gray-50 dark:bg-gray-700 rounded-lg">
              <div className="text-2xl font-bold text-gray-900 dark:text-gray-100">
                {currentMetrics.size}
              </div>
              <div className="text-sm text-gray-600 dark:text-gray-400">Cache Entries</div>
            </div>
            
            <div className="text-center p-3 bg-gray-50 dark:bg-gray-700 rounded-lg">
              <div className="text-2xl font-bold text-gray-900 dark:text-gray-100">
                {currentMetrics.avgAge}s
              </div>
              <div className="text-sm text-gray-600 dark:text-gray-400">Avg Age</div>
            </div>
            
            <div className="text-center p-3 bg-gray-50 dark:bg-gray-700 rounded-lg">
              <div className={`text-2xl font-bold capitalize ${
                cacheEfficiency === 'good' ? 'text-green-600' :
                cacheEfficiency === 'moderate' ? 'text-yellow-600' : 'text-red-600'
              }`}>
                {cacheEfficiency}
              </div>
              <div className="text-sm text-gray-600 dark:text-gray-400">Efficiency</div>
            </div>
          </div>

          {/* Performance History */}
          <div className="mb-6">
            <h3 className="text-lg font-semibold mb-3 text-gray-900 dark:text-gray-100">
              Performance History
            </h3>
            <div className="space-y-2">
              {performanceLog.slice(-10).map((entry, index) => (
                <div key={entry.timestamp} className="flex items-center justify-between py-2 px-3 bg-gray-50 dark:bg-gray-700 rounded">
                  <span className="text-sm text-gray-600 dark:text-gray-400">
                    {new Date(entry.timestamp).toLocaleTimeString()}
                  </span>
                  <div className="flex items-center gap-4 text-sm">
                    <span>Hit Rate: {Math.round(entry.hitRate * 100)}%</span>
                    <span>Size: {entry.size}</span>
                    <span>Age: {entry.avgAge}s</span>
                  </div>
                </div>
              ))}
            </div>
          </div>

          {/* Cache Tips */}
          <div className="bg-blue-50 dark:bg-blue-900/20 border border-blue-200 dark:border-blue-700 rounded-lg p-4">
            <h4 className="font-semibold text-blue-900 dark:text-blue-100 mb-2">
              Cache Performance Tips
            </h4>
            <ul className="text-sm text-blue-800 dark:text-blue-200 space-y-1">
              <li>• Hit rates above 70% indicate good cache efficiency</li>
              <li>• Fresh entries are served immediately without API calls</li>
              <li>• Stale entries trigger background refresh while serving cached data</li>
              <li>• Lower average age means data is being refreshed frequently</li>
            </ul>
          </div>
        </div>
      </div>
    </div>
  )
}<|MERGE_RESOLUTION|>--- conflicted
+++ resolved
@@ -90,11 +90,7 @@
           {/* Hit Rate - Always visible */}
           <div className="flex justify-between items-center">
             <span className="text-gray-600 dark:text-gray-400">Hit Rate:</span>
-<<<<<<< HEAD
-            <span className={`px-1 rounded text-xs font-semibold ${efficiencyColors[cacheEfficiency as keyof typeof efficiencyColors]}`}>
-=======
             <span className={`px-1 rounded text-xs font-semibold ${efficiencyColors[cacheEfficiency as keyof typeof efficiencyColors] || efficiencyColors.moderate}`}>
->>>>>>> 42a7cf25
               {Math.round(currentMetrics.hitRate * 100)}%
             </span>
           </div>
@@ -152,11 +148,7 @@
               <div className="pt-1 border-t border-gray-200 dark:border-gray-700">
                 <div className="flex justify-between items-center">
                   <span className="text-gray-600 dark:text-gray-400">Status:</span>
-<<<<<<< HEAD
-                  <span className={`px-1 rounded text-xs capitalize ${efficiencyColors[cacheEfficiency as keyof typeof efficiencyColors]}`}>
-=======
                   <span className={`px-1 rounded text-xs capitalize ${efficiencyColors[cacheEfficiency as keyof typeof efficiencyColors] || efficiencyColors.moderate}`}>
->>>>>>> 42a7cf25
                     {cacheEfficiency}
                   </span>
                 </div>
