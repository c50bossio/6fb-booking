--- conflicted
+++ resolved
@@ -23,16 +23,8 @@
  * Updated to prevent duplicate "Start Free Trial" buttons
  */
 function StaticHeroCTAs({ className = '' }: { className?: string }) {
-<<<<<<< HEAD
-  return (
-    <div className={`flex justify-center ${className}`}>
-      <CTAButton ctaId="register" size="lg" showIcon={true} />
-    </div>
-  )
-=======
   // Don't show duplicate register button - it's already in the header
   return null
->>>>>>> dc69725a
 }
 
 /**
@@ -175,20 +167,10 @@
       </section>
     )
   } else {
-<<<<<<< HEAD
-    console.log('🎯 AuthHeroCTAs: Showing unauthenticated user register button')
-    // Unauthenticated users see the regular register button
-    return (
-      <div className={`flex justify-center ${className}`}>
-        <CTAButton ctaId="register" size="lg" showIcon={true} />
-      </div>
-    )
-=======
     console.log('🎯 AuthHeroCTAs: Not showing duplicate register button for unauthenticated users (removed to prevent duplicate CTAs)')
     // Unauthenticated users don't need a duplicate register button here
     // The main register CTA is already available in the header navigation
     return null
->>>>>>> dc69725a
   }
 }
 
