--- conflicted
+++ resolved
@@ -5,11 +5,7 @@
 import { Button } from '@/components/ui/button'
 import { Input } from '@/components/ui/input'
 import { 
-<<<<<<< HEAD
-  FlagIcon,
-=======
   TagIcon,
->>>>>>> dc69725a
   TrophyIcon,
   RocketLaunchIcon,
   ChartBarIcon,
@@ -386,11 +382,7 @@
       <div className="flex justify-between items-center">
         <h2 className="text-2xl font-bold">Goal Tracking & Progress</h2>
         <Button onClick={() => setShowGoalCreator(!showGoalCreator)}>
-<<<<<<< HEAD
-          <FlagIcon className="w-4 h-4 mr-2" />
-=======
           <TagIcon className="w-4 h-4 mr-2" />
->>>>>>> dc69725a
           Set New Goal
         </Button>
       </div>
