--- conflicted
+++ resolved
@@ -494,11 +494,7 @@
   if (!isOpen) return null
 
   return (
-<<<<<<< HEAD
-    <Modal isOpen={isOpen} onClose={onClose} size="xl">
-=======
     <Modal isOpen={isOpen} onClose={onClose} size="lg">
->>>>>>> dc69725a
       <div className="p-6">
         {/* Header */}
         <div className="flex items-center justify-between mb-6">
