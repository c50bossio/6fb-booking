'use client'

import React, { Component, ReactNode, ErrorInfo } from 'react'
import { AlertTriangle, RefreshCw, Home, MessageSquare } from 'lucide-react'
import { Button } from './ui/button'
import { Alert, AlertDescription, AlertTitle } from './ui/alert'
import { Sentry } from '../lib/sentry'
import { reportApiError, captureUserFeedback, addUserActionBreadcrumb } from '../lib/sentry'

interface Props {
  children: ReactNode
  fallback?: ReactNode
  onError?: (error: Error, errorInfo: React.ErrorInfo) => void
  resetKeys?: Array<string | number>
  resetOnPropsChange?: boolean
  feature?: string // For Sentry context
  userId?: string // For user context in errors
}

interface State {
  hasError: boolean
  error?: Error
  errorInfo?: ErrorInfo
  errorCount: number
  sentryEventId?: string
  showFeedbackForm: boolean
  feedbackData: {
    name: string
    email: string
    comments: string
  }
}

export class ErrorBoundary extends Component<Props, State> {
  constructor(props: Props) {
    super(props)
    this.state = { 
      hasError: false,
      errorCount: 0,
      showFeedbackForm: false,
      feedbackData: {
        name: '',
        email: '',
        comments: ''
      }
    }
  }

  static getDerivedStateFromError(error: Error): Partial<State> {
    return { 
      hasError: true, 
      error
    }
  }

  componentDidCatch(error: Error, errorInfo: React.ErrorInfo) {
    console.error('ErrorBoundary caught an error:', error, errorInfo)
    
    // Capture the error with Sentry and get the event ID
<<<<<<< HEAD
    Sentry.withScope((scope) => {
      // Add context about the error boundary
      scope.setTag('errorBoundary', true)
      scope.setTag('errorBoundary.feature', this.props.feature || 'unknown')
      
      // Add component stack and additional context
      scope.setContext('errorBoundary', {
        componentStack: errorInfo.componentStack,
        feature: this.props.feature,
        userId: this.props.userId,
        errorCount: this.state.errorCount + 1,
        timestamp: new Date().toISOString(),
      })
      
      // Add breadcrumb for the error
      addUserActionBreadcrumb(
        'Error caught by boundary',
        'interaction',
        {
          feature: this.props.feature,
          errorMessage: error.message,
          errorStack: error.stack?.substring(0, 1000), // First 1000 chars
        }
      )
      
      Sentry.captureException(error)
    })
    const sentryEventId = undefined
=======
    let sentryEventId: string | undefined
    
    try {
      Sentry.withScope((scope) => {
        // Add context about the error boundary
        scope.setTag('errorBoundary', true)
        scope.setTag('errorBoundary.feature', this.props.feature || 'unknown')
        
        // Add component stack and additional context
        scope.setContext('errorBoundary', {
          componentStack: errorInfo.componentStack,
          feature: this.props.feature,
          userId: this.props.userId,
          errorCount: this.state.errorCount + 1,
          timestamp: new Date().toISOString(),
        })
        
        // Add breadcrumb for the error
        addUserActionBreadcrumb(
          'Error caught by boundary',
          'interaction',
          {
            feature: this.props.feature,
            errorMessage: error.message,
            errorStack: error.stack?.substring(0, 1000), // First 1000 chars
          }
        )
        
        // Capture exception and store event ID
        sentryEventId = Sentry.captureException(error) as string | undefined
      })
    } catch (sentryError) {
      console.warn('Failed to capture error with Sentry:', sentryError)
      sentryEventId = undefined
    }
>>>>>>> 42a7cf25
    
    this.setState((prev) => ({ 
      errorInfo,
      errorCount: prev.errorCount + 1,
      sentryEventId
    }))
    
    this.props.onError?.(error, errorInfo)
  }

  componentDidUpdate(prevProps: Props) {
    const { resetKeys, resetOnPropsChange } = this.props
    const { hasError } = this.state
    
    if (hasError && resetOnPropsChange && prevProps.children !== this.props.children) {
      this.resetErrorBoundary()
    }
    
    if (hasError && resetKeys && resetKeys.some((key, idx) => key !== prevProps.resetKeys?.[idx])) {
      this.resetErrorBoundary()
    }
  }

  resetErrorBoundary = () => {
    // Add breadcrumb for error boundary reset
    addUserActionBreadcrumb(
      'Error boundary reset',
      'interaction',
      {
        feature: this.props.feature,
        errorCount: this.state.errorCount,
        sentryEventId: this.state.sentryEventId,
      }
    )
    
    this.setState({ 
      hasError: false, 
      error: undefined,
      errorInfo: undefined,
      sentryEventId: undefined,
      showFeedbackForm: false,
      feedbackData: {
        name: '',
        email: '',
        comments: ''
      }
    })
  }

  handleFeedbackSubmit = () => {
    const { feedbackData, sentryEventId } = this.state
    
    if (feedbackData.name && feedbackData.email && feedbackData.comments) {
      captureUserFeedback(feedbackData, sentryEventId)
      
      addUserActionBreadcrumb(
        'User feedback submitted',
        'interaction',
        {
          feature: this.props.feature,
          sentryEventId,
          feedbackLength: feedbackData.comments.length,
        }
      )
      
      this.setState({ showFeedbackForm: false })
    }
  }

  updateFeedbackData = (field: keyof State['feedbackData'], value: string) => {
    this.setState(prev => ({
      feedbackData: {
        ...prev.feedbackData,
        [field]: value
      }
    }))
  }

  render() {
    if (this.state.hasError) {
      if (this.props.fallback) {
        return this.props.fallback
      }

      const isNetworkError = this.state.error?.message?.toLowerCase().includes('network') ||
                           this.state.error?.message?.toLowerCase().includes('fetch')
      
      const isChunkLoadError = this.state.error?.message?.toLowerCase().includes('chunk') ||
                              this.state.error?.message?.toLowerCase().includes('loading css chunk')

      return (
        <div className="min-h-[400px] flex items-center justify-center p-4">
          <div className="max-w-md w-full space-y-4">
            <Alert variant="destructive" className="border-red-200 dark:border-red-800">
              <AlertTriangle className="h-4 w-4" />
              <AlertTitle>
                {isNetworkError ? 'Connection Error' : 
                 isChunkLoadError ? 'Loading Error' : 
                 'Something went wrong'}
              </AlertTitle>
              <AlertDescription className="mt-2">
                <p className="text-sm">
                  {isNetworkError ? 
                    'Unable to connect to the server. Please check your internet connection.' :
                   isChunkLoadError ?
                    'Failed to load application resources. This can happen after an update.' :
                   this.state.error?.message || 'An unexpected error occurred'}
                </p>
                {process.env.NODE_ENV === 'development' && this.state.errorInfo && (
                  <details className="mt-4">
                    <summary className="cursor-pointer text-xs font-medium">
                      Error details
                    </summary>
                    <div className="mt-2 space-y-2">
                      <pre className="text-xs overflow-auto p-2 bg-gray-100 dark:bg-gray-800 rounded max-h-48">
                        {this.state.error?.stack}
                      </pre>
                      <pre className="text-xs overflow-auto p-2 bg-gray-100 dark:bg-gray-800 rounded max-h-48">
                        {this.state.errorInfo.componentStack}
                      </pre>
                    </div>
                  </details>
                )}
              </AlertDescription>
            </Alert>
            
            <div className="flex gap-2 justify-center flex-wrap">
              <Button 
                onClick={() => {
                  addUserActionBreadcrumb(
                    isChunkLoadError ? 'Page reload clicked' : 'Try again clicked',
                    'interaction',
                    { feature: this.props.feature }
                  )
                  
                  if (isChunkLoadError) {
                    window.location.reload()
                  } else {
                    this.resetErrorBoundary()
                  }
                }}
                variant="outline"
                size="sm"
              >
                <RefreshCw className="mr-2 h-4 w-4" />
                {isChunkLoadError ? 'Reload Page' : 'Try Again'}
              </Button>
              <Button
                onClick={() => {
                  addUserActionBreadcrumb(
                    'Go home clicked',
                    'navigation',
                    { feature: this.props.feature }
                  )
                  window.location.href = '/'
                }}
                variant="outline"
                size="sm"
              >
                <Home className="mr-2 h-4 w-4" />
                Go Home
              </Button>
              {this.state.sentryEventId && !this.state.showFeedbackForm && (
                <Button
                  onClick={() => {
                    addUserActionBreadcrumb(
                      'Feedback form opened',
                      'interaction',
                      { feature: this.props.feature, sentryEventId: this.state.sentryEventId }
                    )
                    this.setState({ showFeedbackForm: true })
                  }}
                  variant="outline"
                  size="sm"
                >
                  <MessageSquare className="mr-2 h-4 w-4" />
                  Report Issue
                </Button>
              )}
            </div>
            
            {this.state.errorCount > 2 && (
              <p className="text-xs text-center text-gray-500 dark:text-gray-400">
                This error has occurred {this.state.errorCount} times. 
                Consider contacting support if the issue persists.
              </p>
            )}

            {/* User Feedback Form */}
            {this.state.showFeedbackForm && (
              <div className="mt-4 p-4 border rounded-lg bg-gray-50 dark:bg-gray-800">
                <h3 className="text-sm font-medium mb-3">Help us fix this issue</h3>
                <div className="space-y-3">
                  <div>
                    <label className="block text-xs font-medium mb-1">Your Name</label>
                    <input
                      type="text"
                      className="w-full px-2 py-1 text-sm border rounded"
                      value={this.state.feedbackData.name}
                      onChange={(e) => this.updateFeedbackData('name', e.target.value)}
                      placeholder="Enter your name"
                    />
                  </div>
                  <div>
                    <label className="block text-xs font-medium mb-1">Email</label>
                    <input
                      type="email"
                      className="w-full px-2 py-1 text-sm border rounded"
                      value={this.state.feedbackData.email}
                      onChange={(e) => this.updateFeedbackData('email', e.target.value)}
                      placeholder="your.email@example.com"
                    />
                  </div>
                  <div>
                    <label className="block text-xs font-medium mb-1">
                      What were you trying to do when this error occurred?
                    </label>
                    <textarea
                      className="w-full px-2 py-1 text-sm border rounded h-20 resize-none"
                      value={this.state.feedbackData.comments}
                      onChange={(e) => this.updateFeedbackData('comments', e.target.value)}
                      placeholder="Describe what happened and what you expected to happen..."
                    />
                  </div>
                  <div className="flex gap-2 justify-end">
                    <Button
                      onClick={() => this.setState({ showFeedbackForm: false })}
                      variant="outline"
                      size="sm"
                    >
                      Cancel
                    </Button>
                    <Button
                      onClick={this.handleFeedbackSubmit}
                      size="sm"
                      disabled={!this.state.feedbackData.name || !this.state.feedbackData.email || !this.state.feedbackData.comments}
                    >
                      Send Feedback
                    </Button>
                  </div>
                </div>
              </div>
            )}
          </div>
        </div>
      )
    }

    return this.props.children
  }
}

// Functional component wrapper for easier use
export function withErrorBoundary<P extends object>(
  Component: React.ComponentType<P>,
  fallback?: ReactNode,
  onError?: (error: Error, errorInfo: React.ErrorInfo) => void
) {
  return function WrappedComponent(props: P) {
    return (
      <ErrorBoundary fallback={fallback} onError={onError}>
        <Component {...props} />
      </ErrorBoundary>
    )
  }
}<|MERGE_RESOLUTION|>--- conflicted
+++ resolved
@@ -57,36 +57,6 @@
     console.error('ErrorBoundary caught an error:', error, errorInfo)
     
     // Capture the error with Sentry and get the event ID
-<<<<<<< HEAD
-    Sentry.withScope((scope) => {
-      // Add context about the error boundary
-      scope.setTag('errorBoundary', true)
-      scope.setTag('errorBoundary.feature', this.props.feature || 'unknown')
-      
-      // Add component stack and additional context
-      scope.setContext('errorBoundary', {
-        componentStack: errorInfo.componentStack,
-        feature: this.props.feature,
-        userId: this.props.userId,
-        errorCount: this.state.errorCount + 1,
-        timestamp: new Date().toISOString(),
-      })
-      
-      // Add breadcrumb for the error
-      addUserActionBreadcrumb(
-        'Error caught by boundary',
-        'interaction',
-        {
-          feature: this.props.feature,
-          errorMessage: error.message,
-          errorStack: error.stack?.substring(0, 1000), // First 1000 chars
-        }
-      )
-      
-      Sentry.captureException(error)
-    })
-    const sentryEventId = undefined
-=======
     let sentryEventId: string | undefined
     
     try {
@@ -122,7 +92,6 @@
       console.warn('Failed to capture error with Sentry:', sentryError)
       sentryEventId = undefined
     }
->>>>>>> 42a7cf25
     
     this.setState((prev) => ({ 
       errorInfo,
