'use client'

import { useState, useEffect, useRef } from 'react'
import { format } from 'date-fns'
import { Modal } from '@/components/ui/Modal'
import { Button } from '@/components/ui/button'
import { LoadingButton, ErrorDisplay } from '@/components/LoadingStates'
import { Input } from '@/components/ui/input'
import { 
  searchClients,
  createClient,
  getServices,
  getPublicServices,
  getUsers,
  getAllUsers,
  getBarbers,
  getAvailableSlots,
  appointmentsAPI,
  createRecurringPattern,
  type Client,
  type Service,
  type User,
  type SlotsResponse,
  type TimeSlot,
  type AppointmentCreate
} from '@/lib/api'
import { formatDateForAPI } from '@/lib/timezone'
import { 
  ChevronDownIcon,
  CalendarDaysIcon,
  UserIcon,
  PlusIcon,
  XMarkIcon
} from '@heroicons/react/24/outline'
// Demo mode imports removed - not needed for production

interface CreateAppointmentModalProps {
  isOpen: boolean
  onClose: () => void
  preselectedDate?: Date
  preselectedTime?: string
  onSuccess?: () => void
  isPublicBooking?: boolean  // Flag to indicate if this is a public/guest booking
}

export default function CreateAppointmentModal({
  isOpen,
  onClose,
  preselectedDate,
  preselectedTime,
  onSuccess,
  isPublicBooking = false
}: CreateAppointmentModalProps) {
  // Production mode - no demo mode support
  
  // State
  const [selectedClient, setSelectedClient] = useState<Client | null>(null)
  const [selectedService, setSelectedService] = useState<Service | null>(null)
  const [selectedDate, setSelectedDate] = useState<Date | null>(() => {
    if (preselectedDate) return preselectedDate
    // Default to tomorrow since today often has no available slots
    const tomorrow = new Date()
    tomorrow.setDate(tomorrow.getDate() + 1)
    return tomorrow
  })
  const [selectedTime, setSelectedTime] = useState<string | null>(preselectedTime || null)
  const [sendNotification, setSendNotification] = useState(true)
  const [notes, setNotes] = useState('')
  const [isRecurring, setIsRecurring] = useState(false)
  const [recurringPattern, setRecurringPattern] = useState<'weekly' | 'biweekly' | 'monthly'>('weekly')
  
  // Client search/create state
  const [isClientDropdownOpen, setIsClientDropdownOpen] = useState(false)
  const [clientSearch, setClientSearch] = useState('')
  const [clients, setClients] = useState<Client[]>([])
  const [loadingClients, setLoadingClients] = useState(false)
  const [showCreateClient, setShowCreateClient] = useState(false)
  
  // Service state
  const [isServiceDropdownOpen, setIsServiceDropdownOpen] = useState(false)
  const [services, setServices] = useState<Service[]>([])
  const [loadingServices, setLoadingServices] = useState(false)
  
  // Barber state
  const [selectedBarber, setSelectedBarber] = useState<User | null>(null)
  const [isBarberDropdownOpen, setIsBarberDropdownOpen] = useState(false)
  const [barbers, setBarbers] = useState<User[]>([])
  const [loadingBarbers, setLoadingBarbers] = useState(false)
  
  // Service cache reference (stored in module scope for persistence)
  const servicesCacheRef = useRef<{ services: Service[], timestamp: number } | null>(null)
  const CACHE_DURATION = 5 * 60 * 1000 // 5 minutes
  
  // Time slots state
  const [isTimeDropdownOpen, setIsTimeDropdownOpen] = useState(false)
  const [availableSlots, setAvailableSlots] = useState<TimeSlot[]>([])
  const [loadingSlots, setLoadingSlots] = useState(false)
  
  // New client form
  const [newClientData, setNewClientData] = useState({
    first_name: '',
    last_name: '',
    email: '',
    phone: ''
  })
  
  // General state
  const [loading, setLoading] = useState(false)
  const [error, setError] = useState<string | null>(null)
  
  // Refs for dropdown management
  const clientDropdownRef = useRef<HTMLDivElement>(null)
  const serviceDropdownRef = useRef<HTMLDivElement>(null)
  const timeDropdownRef = useRef<HTMLDivElement>(null)
  const barberDropdownRef = useRef<HTMLDivElement>(null)

  // Reset modal state
  const resetModal = () => {
    setSelectedClient(null)
    setSelectedService(null)
    setSelectedBarber(null)
    setSelectedDate(preselectedDate || (() => {
      const tomorrow = new Date()
      tomorrow.setDate(tomorrow.getDate() + 1)
      return tomorrow
    })())
    setSelectedTime(preselectedTime || null)
    setSendNotification(true)
    setNotes('')
    setIsRecurring(false)
    setRecurringPattern('weekly')
    setClientSearch('')
    setClients([])
    setBarbers([])
    setShowCreateClient(false)
    setNewClientData({ first_name: '', last_name: '', email: '', phone: '' })
    setError(null)
    setIsClientDropdownOpen(false)
    setIsServiceDropdownOpen(false)
    setIsBarberDropdownOpen(false)
    setIsTimeDropdownOpen(false)
  }
  
  // Clear services cache (useful when services might have changed)
  const clearServicesCache = () => {
    servicesCacheRef.current = null
  }

  // Close dropdowns when clicking outside
  useEffect(() => {
    const handleClickOutside = (event: MouseEvent) => {
      if (clientDropdownRef.current && !clientDropdownRef.current.contains(event.target as Node)) {
        setIsClientDropdownOpen(false)
      }
      if (serviceDropdownRef.current && !serviceDropdownRef.current.contains(event.target as Node)) {
        setIsServiceDropdownOpen(false)
      }
      if (barberDropdownRef.current && !barberDropdownRef.current.contains(event.target as Node)) {
        setIsBarberDropdownOpen(false)
      }
      if (timeDropdownRef.current && !timeDropdownRef.current.contains(event.target as Node)) {
        setIsTimeDropdownOpen(false)
      }
    }

    document.addEventListener('mousedown', handleClickOutside)
    return () => document.removeEventListener('mousedown', handleClickOutside)
  }, [])

  // Load services and barbers on mount
  useEffect(() => {
    if (isOpen) {
      })
      loadServices()
      loadBarbers()
    }
  }, [isOpen, isPublicBooking])

  // Load time slots when date, service, or barber changes
  useEffect(() => {
    if (selectedDate && selectedService) {
      loadTimeSlots()
    } else {
      }
  }, [selectedDate, selectedService, selectedBarber])

  // Update preselected values when props change
  useEffect(() => {
    setSelectedDate(preselectedDate || (() => {
      const tomorrow = new Date()
      tomorrow.setDate(tomorrow.getDate() + 1)
      return tomorrow
    })())
    setSelectedTime(preselectedTime || null)
  }, [preselectedDate, preselectedTime])

  const loadServices = async () => {
    // Check cache first
    if (servicesCacheRef.current) {
      const { services: cachedServices, timestamp } = servicesCacheRef.current
      const now = Date.now()
      if (now - timestamp < CACHE_DURATION) {
        setServices(cachedServices)
        return
      }
    }
    
    try {
      setLoadingServices(true)
      let response
      
      if (isPublicBooking) {
        // For public booking, always use public endpoint
        response = await getPublicServices()
      } else {
        // Try authenticated endpoint first
        try {
          response = await getServices()
        } catch (authError: any) {
          // If authentication fails, try public endpoint
          if (authError.status === 401 || authError.message?.includes('401') || authError.message?.includes('Authentication failed')) {
            response = await getPublicServices()
          } else {
            throw authError
          }
        }
      }
      
      const servicesData = response as Service[]
      setServices(servicesData)
      
      // Cache the services
      servicesCacheRef.current = {
        services: servicesData,
        timestamp: Date.now()
      }
    } catch (err: any) {
      // Provide more specific error messages
      if (err.message?.includes('Network') || err.message?.includes('Failed to connect')) {
        setError('Unable to connect to server. Please check your connection and try again.')
      } else if (err.response?.status === 404) {
        setError('Services endpoint not found. Please contact support.')
      } else {
        setError('Failed to load services. Please try again.')
      }
    } finally {
      setLoadingServices(false)
    }
  }

  const loadBarbers = async () => {
    try {
      setLoadingBarbers(true)
      {
        // Try authenticated endpoint first (for calendar consistency)
        try {
          const barberUsers = await getAllUsers('barber')
          setBarbers(barberUsers)
        } catch (authError: any) {
          // If authentication fails, fall back to public barbers endpoint
          if (authError.status === 401 || authError.status === 403 || authError.message?.includes('401') || authError.message?.includes('403')) {
            const publicBarbers = await getBarbers()
            setBarbers(publicBarbers)
          } else {
            throw authError
          }
        }
      }
    } catch (err: any) {
      // Don't show error for barbers loading as it's not critical
      // The appointment can still be created without barber selection
    } finally {
      setLoadingBarbers(false)
    }
  }

  const loadTimeSlots = async () => {
    if (!selectedDate || !selectedService) {
      return
    }
    
    try {
      setLoadingSlots(true)
      const apiDate = formatDateForAPI(selectedDate)
      const response = await getAvailableSlots({
        date: apiDate,
        service_id: selectedService.id,
        barber_id: selectedBarber?.id
      })
      
      // Filter only available slots and extract the available TimeSlot objects
      const availableSlots = response.slots?.filter(slot => slot.available) || []
      
      )
      })
      
      // If no slots are marked as available but we have slots returned,
      // this might be a backend issue. Log for debugging.
      if (availableSlots.length === 0 && response.slots?.length > 0) {
        }
      
      setAvailableSlots(availableSlots)
    } catch (err) {
      setError('Failed to load available times')
    } finally {
      setLoadingSlots(false)
    }
  }

  const searchClientsDebounced = async (searchTerm: string) => {
    if (searchTerm.length < 2) {
      setClients([])
      return
    }

    try {
      setLoadingClients(true)
      const response = await searchClients(searchTerm)
      setClients(response.clients || [])
    } catch (err) {
      } finally {
      setLoadingClients(false)
    }
  }

  // Debounce client search
  useEffect(() => {
    const timer = setTimeout(() => {
      if (clientSearch) {
        searchClientsDebounced(clientSearch)
      }
    }, 300)

    return () => clearTimeout(timer)
  }, [clientSearch])

  const handleCreateClient = async () => {
    try {
      setLoading(true)
      const response = await createClient(newClientData)
      setSelectedClient(response as Client)
      setShowCreateClient(false)
      setIsClientDropdownOpen(false)
      setNewClientData({ first_name: '', last_name: '', email: '', phone: '' })
    } catch (err) {
      setError('Failed to create client')
    } finally {
      setLoading(false)
    }
  }

  const handleSubmit = async () => {
    if (!selectedService || !selectedDate || !selectedTime) {
      setError('Please fill in all required fields')
      return
    }
    
    // Client selection is only required for admin/barber users creating appointments for clients
    // Regular users and public bookings book for themselves
    if (!isPublicBooking && !selectedClient) {
      }

    try {
      setLoading(true)
      setError(null)

<<<<<<< HEAD
      {
        // Use standardized appointment API that matches backend schema
        const appointmentData: AppointmentCreate = {
          date: formatDateForAPI(selectedDate),
          time: selectedTime,
          service: selectedService.name,
          notes: notes || undefined,
          barber_id: selectedBarber?.id
        }

        const result = await appointmentsAPI.create(appointmentData)
        }
=======
      // Use standardized appointment API that matches backend schema
      const appointmentData: AppointmentCreate = {
        date: formatDateForAPI(selectedDate),
        time: selectedTime,
        service: selectedService.name,
        notes: notes || undefined,
        barber_id: selectedBarber?.id
      }
>>>>>>> 4c0338ce

      console.log('🚀 Creating appointment with data:', appointmentData)
      const result = await appointmentsAPI.create(appointmentData)
      console.log('✅ Appointment created successfully:', result)

      // Create recurring pattern if enabled
      if (isRecurring) {
<<<<<<< HEAD
        // This would call a recurring appointments API
=======
        console.log('Creating recurring pattern:', recurringPattern)
        
        try {
          const recurringData: import('@/lib/api').RecurringPatternCreate = {
            pattern_type: recurringPattern,
            preferred_time: time.format('HH:mm'),
            duration_minutes: selectedService?.duration || 30,
            start_date: selectedDate.toISOString().split('T')[0],
            end_date: undefined, // Could add UI for end date later
            occurrences: 10, // Default to 10 occurrences, could make this configurable
            days_of_week: recurringPattern === 'weekly' || recurringPattern === 'biweekly' ? 
              [selectedDate.getDay()] : undefined,
            barber_id: selectedBarber?.id,
            service_id: selectedService?.id
          }
          
          const pattern = await createRecurringPattern(recurringData)
          console.log('✅ Recurring pattern created successfully:', pattern)
          
          // Optional: Generate appointments from the pattern
          // await generateAppointmentsFromPattern(pattern.id, { count: 5 })
          
        } catch (error) {
          console.error('❌ Failed to create recurring pattern:', error)
          // Don't fail the whole operation if recurring creation fails
          // The user still gets their single appointment
        }
>>>>>>> 4c0338ce
      }

      onSuccess?.()
      onClose()
      resetModal()
    } catch (err: any) {
      setError(err.response?.data?.detail || err.message || 'Failed to create appointment')
    } finally {
      setLoading(false)
    }
  }

  const isFormValid = selectedService && selectedDate && selectedTime

  return (
    <Modal
      isOpen={isOpen}
      onClose={() => {
        resetModal()
        onClose()
      }}
      title="Add appointment"
      size="2xl"
      variant="default"
      position="center"
      className="max-h-[95vh] min-h-[700px] w-full max-w-3xl"
    >
      <div className="flex flex-col max-h-[85vh]">
        {/* Scrollable Content */}
        <div className="flex-1 overflow-y-auto p-8 space-y-8">
          {error && (
            <ErrorDisplay 
              error={error} 
              onRetry={() => {
                setError(null)
                if (!services.length && loadingServices === false) {
                  loadServices()
                }
              }} 
            />
          )}

          {/* Client Selection */}
          <div className="space-y-2">
            <div className="flex items-center justify-between">
              <label className="text-sm font-semibold text-gray-900 dark:text-white">
                Client *
              </label>
              <Button
                type="button"
                onClick={() => {
                  setIsClientDropdownOpen(true)
                  setShowCreateClient(true)
                }}
                variant="primary"
                size="lg"
                className="px-8 py-3 text-base font-semibold shadow-lg hover:shadow-xl transform hover:scale-105 transition-all duration-200 min-w-[160px]"
              >
                <PlusIcon className="w-5 h-5 mr-2" />
                New Client
              </Button>
            </div>
            
            {/* Show either the dropdown or the new client form */}
            {showCreateClient ? (
              // Expanded New Client Form
              <div className="border-2 border-primary-200 dark:border-primary-800 rounded-lg p-6 bg-primary-50/50 dark:bg-primary-900/10 space-y-4">
                <div className="flex items-center justify-between">
                  <div>
                    <h3 className="text-lg font-semibold text-gray-900 dark:text-white">New Client Details</h3>
                    <p className="text-sm text-gray-600 dark:text-gray-400">Fill in the information below</p>
                  </div>
                  <button
                    onClick={() => {
                      setShowCreateClient(false)
                      setNewClientData({ first_name: '', last_name: '', email: '', phone: '' })
                    }}
                    className="text-gray-400 hover:text-gray-600 p-2 rounded-lg hover:bg-gray-200 dark:hover:bg-gray-700 transition-colors"
                  >
                    <XMarkIcon className="w-5 h-5" />
                  </button>
                </div>
                
                <div className="space-y-4">
                  <div className="grid grid-cols-2 gap-4">
                    <div>
                      <label className="block text-sm font-medium text-gray-700 dark:text-gray-300 mb-1">
                        First name *
                      </label>
                      <Input
                        placeholder="John"
                        value={newClientData.first_name}
                        onChange={(e) => setNewClientData(prev => ({ ...prev, first_name: e.target.value }))}
                        className="bg-white dark:bg-gray-700"
                        autoFocus
                      />
                    </div>
                    <div>
                      <label className="block text-sm font-medium text-gray-700 dark:text-gray-300 mb-1">
                        Last name *
                      </label>
                      <Input
                        placeholder="Doe"
                        value={newClientData.last_name}
                        onChange={(e) => setNewClientData(prev => ({ ...prev, last_name: e.target.value }))}
                        className="bg-white dark:bg-gray-700"
                      />
                    </div>
                  </div>
                  
                  <div>
                    <label className="block text-sm font-medium text-gray-700 dark:text-gray-300 mb-1">
                      Email *
                    </label>
                    <Input
                      placeholder="john.doe@example.com"
                      type="email"
                      value={newClientData.email}
                      onChange={(e) => setNewClientData(prev => ({ ...prev, email: e.target.value }))}
                      className="bg-white dark:bg-gray-800"
                    />
                  </div>
                  
                  <div>
                    <label className="block text-sm font-medium text-gray-700 dark:text-gray-300 mb-1">
                      Phone (optional)
                    </label>
                    <Input
                      placeholder="(555) 123-4567"
                      value={newClientData.phone}
                      onChange={(e) => setNewClientData(prev => ({ ...prev, phone: e.target.value }))}
                      className="bg-white dark:bg-gray-800"
                    />
                  </div>
                  
                  <LoadingButton
                    onClick={handleCreateClient}
                    loading={loading}
                    disabled={!newClientData.first_name || !newClientData.last_name || !newClientData.email}
                    className="w-full bg-primary-600 hover:bg-primary-700 text-white"
                    size="lg"
                  >
                    Add Client
                  </LoadingButton>
                </div>
              </div>
            ) : (
              // Regular client dropdown
              <div className="relative" ref={clientDropdownRef}>
                <button
                  type="button"
                  onClick={() => setIsClientDropdownOpen(!isClientDropdownOpen)}
                  className="w-full bg-white dark:bg-gray-700 border border-gray-300 dark:border-gray-600 rounded-lg px-4 py-3 text-left flex items-center justify-between hover:border-gray-400 dark:hover:border-gray-500 transition-colors"
                >
                  <div className="flex items-center gap-2">
                    <UserIcon className="w-5 h-5 text-gray-400" />
                    <span className={selectedClient ? 'text-gray-900 dark:text-white' : 'text-gray-500'}>
                      {selectedClient ? `${selectedClient.first_name} ${selectedClient.last_name}` : 'Select client'}
                    </span>
                  </div>
                  <ChevronDownIcon className={`w-5 h-5 text-gray-400 transition-transform ${isClientDropdownOpen ? 'rotate-180' : ''}`} />
                </button>

                {isClientDropdownOpen && (
                  <div className="absolute top-full left-0 right-0 z-[100] mt-1 bg-white dark:bg-gray-700 border border-gray-300 dark:border-gray-600 rounded-lg shadow-lg max-h-64 overflow-y-auto">
                    {/* Search */}
                    <div className="p-3 border-b border-gray-200 dark:border-gray-700">
                      <Input
                        placeholder="Search existing clients..."
                        value={clientSearch}
                        onChange={(e) => setClientSearch(e.target.value)}
                        autoFocus
                      />
                    </div>

                    {/* Client list */}
                    {loadingClients ? (
                      <div className="p-3 text-center text-gray-500">Searching...</div>
                    ) : clients.length > 0 ? (
                      clients.map((client) => (
                        <button
                          key={client.id}
                          onClick={() => {
                            setSelectedClient(client)
                            setIsClientDropdownOpen(false)
                          }}
                          className="w-full p-3 text-left hover:bg-gray-50 dark:hover:bg-gray-600 flex flex-col"
                        >
                          <span className="font-medium text-gray-900 dark:text-white">
                            {client.first_name} {client.last_name}
                          </span>
                          <span className="text-sm text-gray-500">
                            {client.email} {client.phone && `• ${client.phone}`}
                          </span>
                        </button>
                      ))
                    ) : clientSearch ? (
                      <div className="p-3 text-center text-gray-500">No clients found</div>
                    ) : (
                      <div className="p-3 text-center text-gray-500">Start typing to search clients</div>
                    )}
                  </div>
                )}
              </div>
            )}
          </div>

          {/* Service Selection */}
          <div className="space-y-2">
            <label className="text-sm font-semibold text-gray-900 dark:text-white">
              Service *
            </label>
            <div className="relative" ref={serviceDropdownRef}>
              <button
                type="button"
                onClick={() => setIsServiceDropdownOpen(!isServiceDropdownOpen)}
                className="w-full bg-white dark:bg-gray-800 border border-gray-300 dark:border-gray-600 rounded-lg px-4 py-3 text-left flex items-center justify-between hover:border-gray-400 dark:hover:border-gray-500 transition-colors"
              >
                <span className={selectedService ? 'text-gray-900 dark:text-white' : 'text-gray-500'}>
                  {selectedService ? selectedService.name : 'Select service'}
                </span>
                <ChevronDownIcon className={`w-5 h-5 text-gray-400 transition-transform ${isServiceDropdownOpen ? 'rotate-180' : ''}`} />
              </button>

              {isServiceDropdownOpen && (
                <div className="absolute top-full left-0 right-0 z-[100] mt-1 bg-white dark:bg-gray-800 border border-gray-300 dark:border-gray-600 rounded-lg shadow-lg max-h-64 overflow-y-auto">
                  {loadingServices ? (
                    <div className="p-3 text-center text-gray-500">Loading services...</div>
                  ) : services.length > 0 ? (
                    services.map((service) => (
                      <button
                        key={service.id}
                        onClick={() => {
                          setSelectedService(service)
                          setIsServiceDropdownOpen(false)
                        }}
                        className="w-full p-3 text-left hover:bg-gray-50 dark:hover:bg-gray-700 flex flex-col"
                      >
                        <span className="font-medium text-gray-900 dark:text-white">{service.name}</span>
                        <div className="flex items-center gap-2 text-sm text-gray-500">
                          <span>${service.base_price}</span>
                          <span>•</span>
                          <span>{service.duration_minutes} min</span>
                        </div>
                      </button>
                    ))
                  ) : (
                    <div className="p-3 text-center text-gray-500">No services available</div>
                  )}
                </div>
              )}
            </div>
          </div>

          {/* Barber Selection */}
          <div className="space-y-2">
            <label className="text-sm font-semibold text-gray-900 dark:text-white">
              Barber {!isPublicBooking ? '(Optional)' : ''}
            </label>
            <div className="relative" ref={barberDropdownRef}>
              <button
                type="button"
                onClick={() => setIsBarberDropdownOpen(!isBarberDropdownOpen)}
                className="w-full bg-white dark:bg-gray-800 border border-gray-300 dark:border-gray-600 rounded-lg px-4 py-3 text-left flex items-center justify-between hover:border-gray-400 dark:hover:border-gray-500 transition-colors"
              >
                <div className="flex items-center gap-2">
                  <UserIcon className="w-5 h-5 text-gray-400" />
                  <span className={selectedBarber ? 'text-gray-900 dark:text-white' : 'text-gray-500'}>
                    {selectedBarber ? selectedBarber.name : 'Any available barber'}
                  </span>
                </div>
                <ChevronDownIcon className={`w-5 h-5 text-gray-400 transition-transform ${isBarberDropdownOpen ? 'rotate-180' : ''}`} />
              </button>

              {isBarberDropdownOpen && (
                <div className="absolute top-full left-0 right-0 z-[100] mt-1 bg-white dark:bg-gray-800 border border-gray-300 dark:border-gray-600 rounded-lg shadow-lg max-h-64 overflow-y-auto">
                  {loadingBarbers ? (
                    <div className="p-3 text-center text-gray-500">Loading barbers...</div>
                  ) : (
                    <>
                      {/* Debug logging */}
                      {}
                      
                      {/* Any available barber option */}
                      <button
                        onClick={() => {
                          setSelectedBarber(null)
                          setIsBarberDropdownOpen(false)
                        }}
                        className="w-full p-3 text-left hover:bg-gray-50 dark:hover:bg-gray-600 flex items-center gap-2"
                      >
                        <UserIcon className="w-4 h-4 text-gray-400" />
                        <span className="font-medium text-gray-900 dark:text-white">
                          Any available barber
                        </span>
                      </button>
                      
                      {barbers.length > 0 && (
                        <div className="border-t border-gray-200 dark:border-gray-700">
                          {barbers.map((barber) => (
                            <button
                              key={barber.id}
                              onClick={() => {
                                setSelectedBarber(barber)
                                setIsBarberDropdownOpen(false)
                              }}
                              className="w-full p-3 text-left hover:bg-gray-50 dark:hover:bg-gray-600 flex items-center gap-3"
                            >
                              <div className="w-8 h-8 bg-primary-100 dark:bg-primary-900 rounded-full flex items-center justify-center">
                                <span className="text-sm font-medium text-primary-600 dark:text-primary-400">
                                  {barber.name?.charAt(0).toUpperCase() || '?'}
                                </span>
                              </div>
                              <div className="flex flex-col">
                                <span className="font-medium text-gray-900 dark:text-white">
                                  {barber.name || 'Unknown Barber'}
                                </span>
                                <span className="text-sm text-gray-500 capitalize">
                                  {barber.role}
                                </span>
                              </div>
                            </button>
                          ))}
                        </div>
                      )}
                      
                      {barbers.length === 0 && (
                        <div className="p-3 text-center text-gray-500">
                          No barbers available (Debug: loadingBarbers={loadingBarbers.toString()}, barbersArray={JSON.stringify(barbers)})
                        </div>
                      )}
                    </>
                  )}
                </div>
              )}
            </div>
          </div>

          {/* Date Selection */}
          <div className="space-y-2">
            <label className="text-sm font-semibold text-gray-900 dark:text-white">
              Date *
            </label>
            <div className="relative">
              <input
                type="date"
                value={selectedDate ? format(selectedDate, 'yyyy-MM-dd') : ''}
                onChange={(e) => {
                  const newDate = e.target.value ? new Date(e.target.value) : null
                  : null
                  })
                  setSelectedDate(newDate)
                }}
                min={format(new Date(), 'yyyy-MM-dd')}
                className="w-full bg-white dark:bg-gray-700 border border-gray-300 dark:border-gray-600 rounded-lg px-4 py-3 text-gray-900 dark:text-white"
              />
              <CalendarDaysIcon className="absolute right-3 top-1/2 transform -translate-y-1/2 w-5 h-5 text-gray-400 pointer-events-none" />
            </div>
          </div>

          {/* Time Selection */}
          <div className="space-y-2">
            <label className="text-sm font-semibold text-gray-900 dark:text-white">
              Time *
            </label>
            <div className="relative" ref={timeDropdownRef}>
              <button
                type="button"
                onClick={() => {
                  : null,
                    service: selectedService?.name,
                    availableSlotsCount: availableSlots.length,
                    isDropdownOpen: isTimeDropdownOpen
                  })
                  
                  if (selectedDate && selectedService) {
                    setIsTimeDropdownOpen(!isTimeDropdownOpen)
                  } else {
                    }
                }}
                disabled={!selectedDate || !selectedService}
                className="w-full bg-white dark:bg-gray-800 border border-gray-300 dark:border-gray-600 rounded-lg px-4 py-3 text-left flex items-center justify-between hover:border-gray-400 dark:hover:border-gray-500 transition-colors disabled:opacity-50 disabled:cursor-not-allowed"
              >
                <span className={selectedTime ? 'text-gray-900 dark:text-white' : 'text-gray-500'}>
                  {selectedTime || 'Select time'}
                </span>
                <ChevronDownIcon className={`w-5 h-5 text-gray-400 transition-transform ${isTimeDropdownOpen ? 'rotate-180' : ''}`} />
              </button>

              {isTimeDropdownOpen && (
                <div className="absolute top-full left-0 right-0 z-[100] mt-1 bg-white dark:bg-gray-800 border border-gray-300 dark:border-gray-600 rounded-lg shadow-lg max-h-64 overflow-y-auto">
                  {loadingSlots ? (
                    <div className="p-3 text-center text-gray-500">Loading available times...</div>
                  ) : availableSlots.length > 0 ? (
                    availableSlots.map((slot, index) => (
                      <button
                        key={`${slot.time}-${index}`}
                        onClick={() => {
                          setSelectedTime(slot.time)
                          setIsTimeDropdownOpen(false)
                        }}
                        className="w-full p-3 text-left hover:bg-gray-50 dark:hover:bg-gray-600 text-gray-900 dark:text-white"
                      >
                        {slot.time}
                        {slot.is_next_available && (
                          <span className="ml-2 text-xs bg-primary-100 text-primary-700 px-2 py-1 rounded">
                            Next available
                          </span>
                        )}
                      </button>
                    ))
                  ) : (
                    <div className="p-3 text-center text-gray-500">No available times</div>
                  )}
                </div>
              )}
            </div>
          </div>

          {/* Notes/Comments */}
          <div className="space-y-2">
            <label className="text-sm font-semibold text-gray-900 dark:text-white">
              Notes (optional)
            </label>
            <textarea
              value={notes}
              onChange={(e) => setNotes(e.target.value)}
              placeholder="Add any special instructions or notes for this appointment..."
              rows={3}
              className="w-full bg-white dark:bg-gray-700 border border-gray-300 dark:border-gray-600 rounded-lg px-4 py-3 text-gray-900 dark:text-white placeholder-gray-400 dark:placeholder-gray-500 focus:ring-2 focus:ring-primary-500 focus:border-primary-500 resize-none"
            />
          </div>

          {/* Recurring Appointment Option */}
          <div className="space-y-4 p-4 bg-gray-50 dark:bg-gray-800/50 rounded-lg border border-gray-200 dark:border-gray-700">
            <div className="flex items-center gap-3">
              <input
                type="checkbox"
                id="isRecurring"
                checked={isRecurring}
                onChange={(e) => setIsRecurring(e.target.checked)}
                className="rounded border-gray-300 text-primary-600 focus:ring-primary-500 w-4 h-4"
              />
              <label htmlFor="isRecurring" className="text-sm font-semibold text-gray-900 dark:text-white">
                Make this a recurring appointment
              </label>
            </div>
            
            {isRecurring && (
              <div className="ml-7 space-y-3">
                <label className="text-sm text-gray-700 dark:text-gray-300">
                  Repeat pattern:
                </label>
                <div className="flex gap-3">
                  <button
                    type="button"
                    onClick={() => setRecurringPattern('weekly')}
                    className={`px-4 py-2 rounded-lg text-sm font-medium transition-colors ${
                      recurringPattern === 'weekly' 
                        ? 'bg-primary-600 text-white' 
                        : 'bg-white dark:bg-gray-700 text-gray-700 dark:text-gray-300 border border-gray-300 dark:border-gray-600 hover:bg-gray-50 dark:hover:bg-gray-600'
                    }`}
                  >
                    Weekly
                  </button>
                  <button
                    type="button"
                    onClick={() => setRecurringPattern('biweekly')}
                    className={`px-4 py-2 rounded-lg text-sm font-medium transition-colors ${
                      recurringPattern === 'biweekly' 
                        ? 'bg-primary-600 text-white' 
                        : 'bg-white dark:bg-gray-700 text-gray-700 dark:text-gray-300 border border-gray-300 dark:border-gray-600 hover:bg-gray-50 dark:hover:bg-gray-600'
                    }`}
                  >
                    Bi-weekly
                  </button>
                  <button
                    type="button"
                    onClick={() => setRecurringPattern('monthly')}
                    className={`px-4 py-2 rounded-lg text-sm font-medium transition-colors ${
                      recurringPattern === 'monthly' 
                        ? 'bg-primary-600 text-white' 
                        : 'bg-white dark:bg-gray-700 text-gray-700 dark:text-gray-300 border border-gray-300 dark:border-gray-600 hover:bg-gray-50 dark:hover:bg-gray-600'
                    }`}
                  >
                    Monthly
                  </button>
                </div>
                <p className="text-xs text-gray-500 dark:text-gray-400">
                  Appointments will be automatically scheduled at the same time each {recurringPattern === 'weekly' ? 'week' : recurringPattern === 'biweekly' ? 'two weeks' : 'month'}.
                </p>
              </div>
            )}
          </div>

          {/* Notification Option */}
          <div className="flex items-center gap-3">
            <input
              type="checkbox"
              id="sendNotification"
              checked={sendNotification}
              onChange={(e) => setSendNotification(e.target.checked)}
              className="rounded border-gray-300 text-primary-600 focus:ring-primary-500"
            />
            <label htmlFor="sendNotification" className="text-sm text-gray-700 dark:text-gray-300">
              Send confirmation notification to client
            </label>
          </div>
        </div>

        {/* Fixed Footer */}
        <div className="border-t border-gray-200 dark:border-gray-700 p-8 bg-gray-50 dark:bg-gray-800/50">
          <div className="flex items-center justify-between gap-4">
            <Button
              variant="outline"
              onClick={() => {
                resetModal()
                onClose()
              }}
              disabled={loading}
            >
              Cancel
            </Button>
            <LoadingButton
              onClick={handleSubmit}
              loading={loading}
              disabled={!isFormValid}
              className="min-w-[180px] bg-primary-600 hover:bg-primary-700 text-white font-semibold px-6 py-3 rounded-lg shadow-md hover:shadow-lg transform hover:scale-105 transition-all duration-200 disabled:transform-none disabled:shadow-none"
            >
              Create Appointment
            </LoadingButton>
          </div>
        </div>
      </div>
    </Modal>
  )
}<|MERGE_RESOLUTION|>--- conflicted
+++ resolved
@@ -364,20 +364,6 @@
       setLoading(true)
       setError(null)
 
-<<<<<<< HEAD
-      {
-        // Use standardized appointment API that matches backend schema
-        const appointmentData: AppointmentCreate = {
-          date: formatDateForAPI(selectedDate),
-          time: selectedTime,
-          service: selectedService.name,
-          notes: notes || undefined,
-          barber_id: selectedBarber?.id
-        }
-
-        const result = await appointmentsAPI.create(appointmentData)
-        }
-=======
       // Use standardized appointment API that matches backend schema
       const appointmentData: AppointmentCreate = {
         date: formatDateForAPI(selectedDate),
@@ -386,19 +372,11 @@
         notes: notes || undefined,
         barber_id: selectedBarber?.id
       }
->>>>>>> 4c0338ce
-
-      console.log('🚀 Creating appointment with data:', appointmentData)
+
       const result = await appointmentsAPI.create(appointmentData)
-      console.log('✅ Appointment created successfully:', result)
 
       // Create recurring pattern if enabled
       if (isRecurring) {
-<<<<<<< HEAD
-        // This would call a recurring appointments API
-=======
-        console.log('Creating recurring pattern:', recurringPattern)
-        
         try {
           const recurringData: import('@/lib/api').RecurringPatternCreate = {
             pattern_type: recurringPattern,
@@ -414,17 +392,14 @@
           }
           
           const pattern = await createRecurringPattern(recurringData)
-          console.log('✅ Recurring pattern created successfully:', pattern)
           
           // Optional: Generate appointments from the pattern
           // await generateAppointmentsFromPattern(pattern.id, { count: 5 })
           
         } catch (error) {
-          console.error('❌ Failed to create recurring pattern:', error)
           // Don't fail the whole operation if recurring creation fails
           // The user still gets their single appointment
         }
->>>>>>> 4c0338ce
       }
 
       onSuccess?.()
