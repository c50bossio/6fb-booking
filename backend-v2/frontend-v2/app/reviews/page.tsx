'use client'

import React, { useState, useEffect, useMemo } from 'react'
import { useQuery, useMutation, useQueryClient } from '@tanstack/react-query'
import { Card, CardContent, CardDescription, CardHeader, CardTitle } from '@/components/ui/card'
import { Button } from '@/components/ui/button'
import { Badge } from '@/components/ui/badge'
import { Input } from '@/components/ui/input'
import { Select } from '@/components/ui/select'
import { Tabs, TabsContent, TabsList, TabsTrigger } from '@/components/ui/tabs'
import { Alert, AlertDescription, AlertTitle } from '@/components/ui/alert'
import { Skeleton } from '@/components/ui/skeleton'
import { useToast } from '@/hooks/use-toast'
import { 
  StarIcon,
  ChatBubbleLeftRightIcon,
  EyeIcon,
  FunnelIcon,
  ArrowPathIcon,
  PlusIcon,
  ChartBarIcon,
  DocumentTextIcon,
  ExclamationTriangleIcon,
  CheckCircleIcon,
  ClockIcon,
  XCircleIcon,
  MagnifyingGlassIcon,
  AdjustmentsHorizontalIcon
} from '@heroicons/react/24/outline'
import { StarIcon as StarIconSolid } from '@heroicons/react/24/solid'
import Link from 'next/link'
import { reviewsAPI } from '@/lib/api/reviews'
import { 
  Review, 
  ReviewFilters, 
  ReviewPlatform, 
  ReviewSentiment, 
  ReviewResponseStatus,
  ReviewSyncRequest
} from '@/types/review'

interface ReviewCardProps {
  review: Review
  onRespond: (reviewId: number) => void
  onView: (reviewId: number) => void
}

function ReviewCard({ review, onRespond, onView }: ReviewCardProps) {
  const getSentimentColor = (sentiment: ReviewSentiment) => {
    switch (sentiment) {
      case ReviewSentiment.POSITIVE:
        return 'bg-green-100 text-green-800 dark:bg-green-900/30 dark:text-green-400'
      case ReviewSentiment.NEGATIVE:
        return 'bg-red-100 text-red-800 dark:bg-red-900/30 dark:text-red-400'
      case ReviewSentiment.NEUTRAL:
        return 'bg-yellow-100 text-yellow-800 dark:bg-yellow-900/30 dark:text-yellow-400'
      default:
        return 'bg-gray-100 text-gray-800 dark:bg-gray-900/30 dark:text-gray-400'
    }
  }

  const getResponseStatusColor = (status: ReviewResponseStatus) => {
    switch (status) {
      case ReviewResponseStatus.SENT:
        return 'bg-green-100 text-green-800 dark:bg-green-900/30 dark:text-green-400'
      case ReviewResponseStatus.PENDING:
        return 'bg-yellow-100 text-yellow-800 dark:bg-yellow-900/30 dark:text-yellow-400'
      case ReviewResponseStatus.FAILED:
        return 'bg-red-100 text-red-800 dark:bg-red-900/30 dark:text-red-400'
      case ReviewResponseStatus.DRAFT:
        return 'bg-blue-100 text-blue-800 dark:bg-blue-900/30 dark:text-blue-400'
      default:
        return 'bg-gray-100 text-gray-800 dark:bg-gray-900/30 dark:text-gray-400'
    }
  }

  const renderStars = (rating: number) => {
    return (
      <div className="flex items-center">
        {[1, 2, 3, 4, 5].map((star) => (
          <StarIconSolid
            key={star}
            className={`w-4 h-4 ${
              star <= rating 
                ? 'text-yellow-400' 
                : 'text-gray-300 dark:text-gray-600'
            }`}
          />
        ))}
        <span className="ml-2 text-sm text-gray-600 dark:text-gray-400">
          {rating.toFixed(1)}
        </span>
      </div>
    )
  }

  return (
    <Card className="hover:shadow-lg transition-shadow">
      <CardHeader className="pb-3">
        <div className="flex items-start justify-between">
          <div className="flex-1">
            <div className="flex items-center space-x-2 mb-2">
              <Badge variant="outline" className="text-xs">
                {reviewsAPI.getPlatformDisplay(review.platform)}
              </Badge>
              <Badge className={getSentimentColor(review.sentiment)}>
                {review.sentiment}
              </Badge>
              {review.is_verified && (
                <Badge className="bg-blue-100 text-blue-800 dark:bg-blue-900/30 dark:text-blue-400">
                  Verified
                </Badge>
              )}
              {review.is_flagged && (
                <Badge className="bg-orange-100 text-orange-800 dark:bg-orange-900/30 dark:text-orange-400">
                  Flagged
                </Badge>
              )}
            </div>
            <div className="flex items-center justify-between">
              <div>
                <h3 className="font-medium text-gray-900 dark:text-white">
                  {review.reviewer_name || 'Anonymous'}
                </h3>
                <p className="text-sm text-gray-500 dark:text-gray-400">
                  {reviewsAPI.formatDate(review.review_date)}
                </p>
              </div>
              {renderStars(review.rating)}
            </div>
          </div>
        </div>
      </CardHeader>
      
      <CardContent>
        <div className="space-y-4">
          {review.review_text && (
            <div>
              <p className="text-sm text-gray-700 dark:text-gray-300 line-clamp-3">
                {review.review_text}
              </p>
            </div>
          )}
          
          <div className="flex items-center justify-between">
            <div className="flex items-center space-x-2">
              <Badge className={getResponseStatusColor(review.response_status)}>
                <span className="flex items-center space-x-1">
                  {review.response_status === ReviewResponseStatus.SENT && (
                    <CheckCircleIcon className="w-3 h-3" />
                  )}
                  {review.response_status === ReviewResponseStatus.PENDING && (
                    <ClockIcon className="w-3 h-3" />
                  )}
                  {review.response_status === ReviewResponseStatus.FAILED && (
                    <XCircleIcon className="w-3 h-3" />
                  )}
                  <span className="capitalize">{review.response_status.replace('_', ' ')}</span>
                </span>
              </Badge>
              
              {review.auto_response_generated && (
                <Badge variant="outline" className="text-xs">
                  Auto-Generated
                </Badge>
              )}
            </div>
            
            <div className="flex items-center space-x-2">
              <Button
                variant="outline"
                size="sm"
                onClick={() => onView(review.id)}
              >
                <EyeIcon className="w-4 h-4 mr-1" />
                View
              </Button>
              
              {review.can_respond && review.response_status !== ReviewResponseStatus.SENT && (
                <Button
                  variant="primary"
                  size="sm"
                  onClick={() => onRespond(review.id)}
                >
                  <ChatBubbleLeftRightIcon className="w-4 h-4 mr-1" />
                  Respond
                </Button>
              )}
            </div>
          </div>
          
          {review.keywords_mentioned.length > 0 && (
            <div className="flex flex-wrap gap-1">
              {review.keywords_mentioned.slice(0, 3).map((keyword, index) => (
                <Badge key={index} variant="outline" className="text-xs">
                  {keyword}
                </Badge>
              ))}
              {review.keywords_mentioned.length > 3 && (
                <Badge variant="outline" className="text-xs">
                  +{review.keywords_mentioned.length - 3} more
                </Badge>
              )}
            </div>
          )}
        </div>
      </CardContent>
    </Card>
  )
}

export default function ReviewsPage() {
  const { toast } = useToast()
  const queryClient = useQueryClient()
  
  // State for filters and pagination
  const [filters, setFilters] = useState<ReviewFilters>({})
  const [currentTab, setCurrentTab] = useState('all')
  const [page, setPage] = useState(0)
  const [searchQuery, setSearchQuery] = useState('')
  const [showFilters, setShowFilters] = useState(false)
  
  const limit = 20

  // Fetch reviews with filters
  const { 
    data: reviewsData, 
    isLoading, 
    error, 
    refetch 
  } = useQuery({
    queryKey: ['reviews', filters, page, searchQuery],
    queryFn: () => reviewsAPI.getReviews({
      ...filters,
      search_query: searchQuery || undefined,
      skip: page * limit,
      limit,
      sort_by: 'review_date',
      sort_order: 'desc'
    }),
    placeholderData: (previousData) => previousData
  })

  // Sync reviews mutation
  const syncMutation = useMutation({
    mutationFn: (syncRequest: ReviewSyncRequest) => reviewsAPI.syncReviews(syncRequest),
    onSuccess: (data) => {
      toast({
        title: 'Sync Complete',
        description: data.message
      })
      queryClient.invalidateQueries({ queryKey: ['reviews'] })
    },
    onError: (error: any) => {
      toast({
        title: 'Sync Failed',
        description: error.response?.data?.detail || 'Failed to sync reviews',
        variant: 'destructive'
      })
    }
  })

  // Filter options
  const filterOptions = reviewsAPI.getFilterOptions()

  // Apply tab filters
  const applyTabFilter = (tab: string) => {
    setCurrentTab(tab)
    setPage(0)
    
    switch (tab) {
      case 'needs_response':
        setFilters({ has_response: false })
        break
      case 'positive':
        setFilters({ sentiment: ReviewSentiment.POSITIVE })
        break
      case 'negative':
        setFilters({ sentiment: ReviewSentiment.NEGATIVE })
        break
      case 'flagged':
        setFilters({ is_flagged: true })
        break
      case 'recent':
        const sevenDaysAgo = new Date()
        sevenDaysAgo.setDate(sevenDaysAgo.getDate() - 7)
        setFilters({ start_date: sevenDaysAgo.toISOString().split('T')[0] })
        break
      default:
        setFilters({})
    }
  }

  // Handle review actions
  const handleViewReview = (reviewId: number) => {
    window.open(`/reviews/${reviewId}`, '_blank')
  }

  const handleRespondToReview = (reviewId: number) => {
    window.open(`/reviews/${reviewId}`, '_blank')
  }

  const handleSyncReviews = () => {
    syncMutation.mutate({
      platform: ReviewPlatform.GOOGLE,
      sync_responses: true,
      date_range_days: 30
    })
  }

  // Calculate summary stats
  const summaryStats = useMemo(() => {
    if (!reviewsData?.reviews) return null
    
    const reviews = reviewsData.reviews
    const total = reviews.length
    const needsResponse = reviews.filter(r => !r.response_text && r.can_respond).length
    const avgRating = reviews.reduce((sum, r) => sum + r.rating, 0) / total
    const positiveCount = reviews.filter(r => r.sentiment === ReviewSentiment.POSITIVE).length
    
    return {
      total: reviewsData.total,
      needsResponse,
      avgRating: avgRating.toFixed(1),
      positivePercentage: Math.round((positiveCount / total) * 100)
    }
  }, [reviewsData])

  if (error) {
    return (
      <div className="container max-w-7xl py-8">
        <Alert variant="destructive">
          <ExclamationTriangleIcon className="h-4 w-4" />
          <AlertTitle>Error</AlertTitle>
          <AlertDescription>
            Failed to load reviews. Please try again later.
          </AlertDescription>
        </Alert>
      </div>
    )
  }

  return (
    <div className="container max-w-7xl py-8 space-y-8">
      {/* Header */}
      <div className="flex items-center justify-between">
        <div>
          <h1 className="text-3xl font-bold">Review Management</h1>
          <p className="text-muted-foreground mt-2">
            Manage and respond to customer reviews across all platforms
          </p>
        </div>
        
        <div className="flex items-center space-x-4">
          <Button
            onClick={handleSyncReviews}
            disabled={syncMutation.isPending}
            variant="outline"
          >
            <ArrowPathIcon className={`w-4 h-4 mr-2 ${syncMutation.isPending ? 'animate-spin' : ''}`} />
            Sync Reviews
          </Button>
          
          <Link href="/reviews/templates">
            <Button variant="outline">
              <DocumentTextIcon className="w-4 h-4 mr-2" />
              Templates
            </Button>
          </Link>
          
          <Link href="/reviews/analytics">
            <Button variant="outline">
              <ChartBarIcon className="w-4 h-4 mr-2" />
              Analytics
            </Button>
          </Link>
        </div>
      </div>

      {/* Summary Stats */}
      {summaryStats && (
        <div className="grid grid-cols-1 md:grid-cols-4 gap-6">
          <Card>
            <CardHeader className="pb-3">
              <CardTitle className="text-sm font-medium">Total Reviews</CardTitle>
            </CardHeader>
            <CardContent>
              <div className="text-2xl font-bold">{summaryStats.total}</div>
            </CardContent>
          </Card>
          
          <Card>
            <CardHeader className="pb-3">
              <CardTitle className="text-sm font-medium">Need Response</CardTitle>
            </CardHeader>
            <CardContent>
              <div className="text-2xl font-bold text-orange-600">{summaryStats.needsResponse}</div>
            </CardContent>
          </Card>
          
          <Card>
            <CardHeader className="pb-3">
              <CardTitle className="text-sm font-medium">Average Rating</CardTitle>
            </CardHeader>
            <CardContent>
              <div className="flex items-center">
                <div className="text-2xl font-bold mr-2">{summaryStats.avgRating}</div>
                <StarIconSolid className="w-5 h-5 text-yellow-400" />
              </div>
            </CardContent>
          </Card>
          
          <Card>
            <CardHeader className="pb-3">
              <CardTitle className="text-sm font-medium">Positive Reviews</CardTitle>
            </CardHeader>
            <CardContent>
              <div className="text-2xl font-bold text-green-600">{summaryStats.positivePercentage}%</div>
            </CardContent>
          </Card>
        </div>
      )}

      {/* Search and Filters */}
      <Card>
        <CardContent className="p-6">
          <div className="flex items-center space-x-4">
            <div className="flex-1">
              <div className="relative">
                <MagnifyingGlassIcon className="absolute left-3 top-1/2 transform -translate-y-1/2 w-4 h-4 text-gray-400" />
                <Input
                  placeholder="Search reviews by text, reviewer name, or keywords..."
                  value={searchQuery}
                  onChange={(e) => setSearchQuery(e.target.value)}
                  className="pl-10"
                />
              </div>
            </div>
            
            <Button
              variant="outline"
              onClick={() => setShowFilters(!showFilters)}
            >
              <AdjustmentsHorizontalIcon className="w-4 h-4 mr-2" />
              Filters
            </Button>
          </div>
          
          {showFilters && (
            <div className="mt-4 pt-4 border-t border-gray-200 dark:border-gray-700">
              <div className="grid grid-cols-1 md:grid-cols-4 gap-4">
                <Select
                  placeholder="Platform"
                  value={filters.platform || ''}
                  onChange={(value) => setFilters({ ...filters, platform: value as ReviewPlatform })}
<<<<<<< HEAD
                  options={filterOptions.platforms}
=======
                  options={filterOptions.platforms.map((platform) => ({
                    value: platform.value,
                    label: platform.label
                  }))}
>>>>>>> 42a7cf25
                />
                
                <Select
                  placeholder="Sentiment"
                  value={filters.sentiment || ''}
                  onChange={(value) => setFilters({ ...filters, sentiment: value as ReviewSentiment })}
<<<<<<< HEAD
                  options={filterOptions.sentiments}
=======
                  options={filterOptions.sentiments.map((sentiment) => ({
                    value: sentiment.value,
                    label: sentiment.label
                  }))}
>>>>>>> 42a7cf25
                />
                
                <Select
                  placeholder="Response Status"
                  value={filters.response_status || ''}
                  onChange={(value) => setFilters({ ...filters, response_status: value as ReviewResponseStatus })}
<<<<<<< HEAD
                  options={filterOptions.responseStatuses}
=======
                  options={filterOptions.responseStatuses.map((status) => ({
                    value: status.value,
                    label: status.label
                  }))}
>>>>>>> 42a7cf25
                />
                
                <Select
                  placeholder="Min Rating"
                  value={filters.min_rating?.toString() || ''}
                  onChange={(value) => setFilters({ ...filters, min_rating: value ? Number(value) : undefined })}
<<<<<<< HEAD
                  options={filterOptions.ratings}
=======
                  options={filterOptions.ratings.map((rating) => ({
                    value: rating.value.toString(),
                    label: rating.label
                  }))}
>>>>>>> 42a7cf25
                />
              </div>
              
              <div className="flex items-center space-x-4 mt-4">
                <Button
                  variant="outline"
                  size="sm"
                  onClick={() => {
                    setFilters({})
                    setSearchQuery('')
                    setCurrentTab('all')
                  }}
                >
                  Clear Filters
                </Button>
              </div>
            </div>
          )}
        </CardContent>
      </Card>

      {/* Review Tabs */}
<<<<<<< HEAD
      <Tabs value={currentTab} defaultValue="all" onValueChange={applyTabFilter}>
=======
      <Tabs value={currentTab} onValueChange={applyTabFilter} defaultValue="all">
>>>>>>> 42a7cf25
        <TabsList className="grid w-full grid-cols-6">
          <TabsTrigger value="all">All Reviews</TabsTrigger>
          <TabsTrigger value="needs_response">Needs Response</TabsTrigger>
          <TabsTrigger value="positive">Positive</TabsTrigger>
          <TabsTrigger value="negative">Negative</TabsTrigger>
          <TabsTrigger value="flagged">Flagged</TabsTrigger>
          <TabsTrigger value="recent">Recent</TabsTrigger>
        </TabsList>

        <TabsContent value={currentTab} className="mt-6">
          {isLoading ? (
            <div className="grid grid-cols-1 md:grid-cols-2 lg:grid-cols-3 gap-6">
              {[...Array(6)].map((_, i) => (
                <Card key={i}>
                  <CardHeader>
                    <Skeleton className="h-4 w-[250px]" />
                    <Skeleton className="h-4 w-[200px]" />
                  </CardHeader>
                  <CardContent>
                    <Skeleton className="h-20" />
                  </CardContent>
                </Card>
              ))}
            </div>
          ) : reviewsData?.reviews.length === 0 ? (
            <Card>
              <CardContent className="p-12 text-center">
                <ChatBubbleLeftRightIcon className="w-12 h-12 text-gray-400 mx-auto mb-4" />
                <h3 className="text-lg font-medium text-gray-900 dark:text-white mb-2">
                  No reviews found
                </h3>
                <p className="text-gray-500 dark:text-gray-400 mb-4">
                  {currentTab === 'all' 
                    ? "You don't have any reviews yet. Try syncing with your platforms."
                    : "No reviews match the current filter criteria."
                  }
                </p>
                {currentTab === 'all' && (
                  <Button onClick={handleSyncReviews} disabled={syncMutation.isPending}>
                    <ArrowPathIcon className="w-4 h-4 mr-2" />
                    Sync Reviews
                  </Button>
                )}
              </CardContent>
            </Card>
          ) : (
            <div className="space-y-6">
              <div className="grid grid-cols-1 md:grid-cols-2 lg:grid-cols-3 gap-6">
                {reviewsData?.reviews.map((review) => (
                  <ReviewCard
                    key={review.id}
                    review={review}
                    onRespond={handleRespondToReview}
                    onView={handleViewReview}
                  />
                ))}
              </div>
              
              {/* Pagination */}
              {reviewsData && reviewsData.has_more && (
                <div className="flex justify-center">
                  <Button
                    variant="outline"
                    onClick={() => setPage(page + 1)}
                    disabled={isLoading}
                  >
                    Load More
                  </Button>
                </div>
              )}
            </div>
          )}
        </TabsContent>
      </Tabs>
    </div>
  )
}<|MERGE_RESOLUTION|>--- conflicted
+++ resolved
@@ -453,56 +453,40 @@
                   placeholder="Platform"
                   value={filters.platform || ''}
                   onChange={(value) => setFilters({ ...filters, platform: value as ReviewPlatform })}
-<<<<<<< HEAD
-                  options={filterOptions.platforms}
-=======
                   options={filterOptions.platforms.map((platform) => ({
                     value: platform.value,
                     label: platform.label
                   }))}
->>>>>>> 42a7cf25
                 />
                 
                 <Select
                   placeholder="Sentiment"
                   value={filters.sentiment || ''}
                   onChange={(value) => setFilters({ ...filters, sentiment: value as ReviewSentiment })}
-<<<<<<< HEAD
-                  options={filterOptions.sentiments}
-=======
                   options={filterOptions.sentiments.map((sentiment) => ({
                     value: sentiment.value,
                     label: sentiment.label
                   }))}
->>>>>>> 42a7cf25
                 />
                 
                 <Select
                   placeholder="Response Status"
                   value={filters.response_status || ''}
                   onChange={(value) => setFilters({ ...filters, response_status: value as ReviewResponseStatus })}
-<<<<<<< HEAD
-                  options={filterOptions.responseStatuses}
-=======
                   options={filterOptions.responseStatuses.map((status) => ({
                     value: status.value,
                     label: status.label
                   }))}
->>>>>>> 42a7cf25
                 />
                 
                 <Select
                   placeholder="Min Rating"
                   value={filters.min_rating?.toString() || ''}
                   onChange={(value) => setFilters({ ...filters, min_rating: value ? Number(value) : undefined })}
-<<<<<<< HEAD
-                  options={filterOptions.ratings}
-=======
                   options={filterOptions.ratings.map((rating) => ({
                     value: rating.value.toString(),
                     label: rating.label
                   }))}
->>>>>>> 42a7cf25
                 />
               </div>
               
@@ -525,11 +509,7 @@
       </Card>
 
       {/* Review Tabs */}
-<<<<<<< HEAD
-      <Tabs value={currentTab} defaultValue="all" onValueChange={applyTabFilter}>
-=======
       <Tabs value={currentTab} onValueChange={applyTabFilter} defaultValue="all">
->>>>>>> 42a7cf25
         <TabsList className="grid w-full grid-cols-6">
           <TabsTrigger value="all">All Reviews</TabsTrigger>
           <TabsTrigger value="needs_response">Needs Response</TabsTrigger>
